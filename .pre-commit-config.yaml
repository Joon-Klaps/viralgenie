--- conflicted
+++ resolved
@@ -24,20 +24,12 @@
     rev: "v3.1.0"
     hooks:
       - id: prettier
-<<<<<<< HEAD
 
-  # - repo: https://github.com/hadialqattan/pycln
-  #   rev: v2.1.2 # Possible releases: https://github.com/hadialqattan/pycln/releases
-  #   hooks:
-  #     - id: pycln
-  #       args: [--config=pyproject.toml]
-=======
   - repo: https://github.com/editorconfig-checker/editorconfig-checker.python
     rev: "2.7.3"
     hooks:
       - id: editorconfig-checker
         alias: ec
->>>>>>> 0183a1f6
 
   # - repo: https://github.com/hadialqattan/pycln
   #   rev: v2.1.2 # Possible releases: https://github.com/hadialqattan/pycln/releases
