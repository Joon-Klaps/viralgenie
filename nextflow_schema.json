{
    "$schema": "http://json-schema.org/draft-07/schema",
    "$id": "https://raw.githubusercontent.com/Joon-Klaps/viralgenie/master/nextflow_schema.json",
    "title": "Viralgenie pipeline parameters",
    "description": "A pipeline to reconstruct consensus genomes and identify intrahost variants from metagenomic sequencing data or enriched based sequencing data like hybrid capture.",
    "type": "object",
    "definitions": {
        "input_output_options": {
            "title": "Input/output options",
            "type": "object",
            "fa_icon": "fas fa-terminal",
            "description": "Define where the pipeline should find input data and save output data.",
            "required": ["input", "outdir"],
            "properties": {
                "input": {
                    "type": "string",
                    "format": "file-path",
                    "exists": true,
                    "mimetype": "text/csv",
                    "pattern": "^\\S+\\.csv$",
                    "description": "Path to comma-separated file containing information about the samples in the experiment.",
                    "help_text": "You will need to create a design file with information about the samples in your experiment before running the pipeline. Use this parameter to specify its location. It has to be a comma-separated file with 3 columns, and a header row. See [usage docs](https://joon-klaps.github.io/viralgenie/latest/usage/#input).",
                    "fa_icon": "fas fa-file-csv",
                    "schema": "assets/schemas/input.json"
                },
                "outdir": {
                    "type": "string",
                    "format": "directory-path",
                    "description": "The output directory where the results will be saved. You have to use absolute paths to storage on Cloud infrastructure.",
                    "fa_icon": "fas fa-folder-open"
                },
                "metadata": {
                    "type": "string",
                    "fa_icon": "fas fa-file-csv",
                    "description": "Sample metadata that is included in the multiqc report",
                    "pattern": "^\\S+\\.[tc]sv$"
                },
                "email": {
                    "type": "string",
                    "description": "Email address for completion summary.",
                    "fa_icon": "fas fa-envelope",
                    "help_text": "Set this parameter to your e-mail address to get a summary e-mail with details of the run sent to you when the workflow exits. If set in your user config file (`~/.nextflow/config`) then you don't need to specify this on the command line for every run.",
                    "pattern": "^([a-zA-Z0-9_\\-\\.]+)@([a-zA-Z0-9_\\-\\.]+)\\.([a-zA-Z]{2,5})$"
                }
            }
        },
        "preprocessing_options": {
            "title": "Preprocessing options",
            "type": "object",
            "description": "Options related to the trimming, low complexity and host removal steps of the reads",
            "default": "",
            "properties": {
                "skip_preprocessing": {
                    "type": "boolean",
                    "fa_icon": "fas fa-forward",
                    "description": "Skip read preprocessing and use input reads for downstream analysis"
                },
                "skip_fastqc": {
                    "type": "boolean",
                    "fa_icon": "fas fa-forward",
                    "description": "Skip read quality statistics summary tool 'fastqc'"
                },
                "save_final_reads": {
                    "type": "boolean",
                    "default": true,
                    "fa_icon": "fas fa-copy",
                    "description": "Save reads after the final preprocessing step"
                },
                "save_intermediate_reads": {
                    "type": "boolean",
                    "fa_icon": "fas fa-copy",
                    "description": "Save reads after every preprocessing step"
                },
                "with_umi": {
                    "type": "boolean",
                    "description": "With or without umi detection",
                    "fa_icon": "fas fa-align-center"
                },
                "skip_umi_extract": {
                    "type": "boolean",
                    "default": true,
                    "fa_icon": "fas fa-forward",
                    "description": "With or without umi extraction"
                },
                "umi_deduplicate": {
                    "type": "string",
                    "default": "read",
                    "fa_icon": "fas fa-toolbox",
                    "description": "Specify at what level UMI deduplication should occur.",
                    "enum": ["read", "mapping", "both"]
                },
                "humid_mismatches": {
                    "type": "integer",
                    "default": 1,
                    "fa_icon": "fas fa-sort-numeric-down",
                    "description": "Specify the maximum number of mismatches between reads for them to still be considered neighbors."
                },
                "humid_strategy": {
                    "type": "string",
                    "default": "directional",
                    "fa_icon": "fas fa-project-diagram",
                    "description": "Specify the strategy for umi-deduplication directional vs cluster",
                    "enum": ["directional", "cluster"]
                },
                "umitools_dedup_strategy": {
                    "type": "string",
                    "fa_icon": "fas fa-project-diagram",
                    "description": "Specify the strategy or method for umi-tools deduplication on mapping level",
                    "enum": ["directional", "unique", "adjacency", "cluster", "percentile"],
                    "default": "directional"
                },
                "umi_discard_read": {
                    "type": "integer",
                    "default": 0,
                    "fa_icon": "far fa-trash-alt",
                    "description": "Discard R1 / R2 if required 0, meaning not to discard"
                },
                "trim_tool": {
                    "type": "string",
                    "default": "fastp",
                    "description": "The used trimming tool",
                    "enum": ["fastp", "trimmomatic"],
                    "fa_icon": "fas fa-filter"
                },
                "skip_trimming": {
                    "type": "boolean",
                    "fa_icon": "fas fa-forward",
                    "description": "Skip read trimming"
                },
                "fastp_deduplicate": {
                    "type": "boolean",
                    "fa_icon": "fas fa-filter",
                    "description": "Use Fastp's deduplicate option"
                },
                "fastp_dedup_accuracy": {
                    "type": "number",
                    "fa_icon": "fas fa-filter",
                    "description": "Define the accuracy used for hashes while deduplicating with faspt"
                },
                "adapter_fasta": {
                    "type": "string",
                    "description": "Fasta file of adapters",
                    "fa_icon": "fas fa-file-alt"
                },
                "save_trimmed_fail": {
                    "type": "boolean",
                    "fa_icon": "fas fa-file-download",
                    "description": "Specify true to save files that failed to pass trimming thresholds ending in `*.fail.fastq.gz`"
                },
                "save_merged": {
                    "type": "boolean",
                    "fa_icon": "fas fa-file-download",
                    "description": "Specify true to save all merged reads to the a file ending in `*.merged.fastq.gz`"
                },
                "min_trimmed_reads": {
                    "type": "integer",
                    "default": 1,
                    "description": "Inputs with fewer than this reads will be filtered out of the \"reads\" output channel",
                    "fa_icon": "fas fa-compress-alt"
                },
                "skip_complexity_filtering": {
                    "type": "boolean",
                    "default": true,
                    "fa_icon": "fas fa-forward",
                    "description": "Skip filtering of low complexity regions in reads",
                    "help_text": "Low-complexity sequences are defined as having commonly found stretches of nucleotides with limited information content (e.g. the dinucleotide repeat CACACACACA). Such sequences can produce a large number of high-scoring but biologically insignificant results in database searches"
                },
                "contaminants": {
                    "type": "string",
                    "description": "Reference files containing adapter and/or contaminant sequences for sequence kmer matching (used by bbduk)",
                    "fa_icon": "fas fa-filter"
                },
                "skip_hostremoval": {
                    "type": "boolean",
                    "fa_icon": "fas fa-forward",
                    "description": "Skip the removal of host read sequences"
                },
                "host_k2_db": {
                    "type": "string",
                    "default": "s3://ngi-igenomes/test-data/viralrecon/kraken2_human.tar.gz",
                    "fa_icon": "fas fa-database",
                    "description": "Kraken2 database used to remove host and conamination"
                },
                "host_k2_library": {
                    "type": "string",
                    "default": "human",
                    "fa_icon": "fab fa-gitkraken",
                    "description": "Kraken2 library(s) required to remove host and contamination",
                    "help_text": "Only used when no host kraken2 database is specified."
                },
                "skip_host_fastqc": {
                    "type": "boolean",
                    "fa_icon": "fas fa-forward",
                    "description": "Skip the fastqc step after host & contaminants were removed"
                }
            },
            "fa_icon": "fas fa-bahai"
        },
        "metagenomic_diveristy": {
            "title": "Metagenomic diveristy",
            "type": "object",
            "description": "Parameters used to determine the metagenomic diversity of the sample",
            "default": "",
            "properties": {
                "skip_read_classification": {
                    "type": "boolean",
                    "fa_icon": "fas fa-forward",
                    "description": "Skip determining the metagenomic diversity of the sample"
                },
                "read_classifiers": {
                    "type": "string",
                    "default": "kraken2,kaiju",
                    "fa_icon": "fab fa-gitkraken",
                    "description": "Specify the taxonomic read classifiers, choices are 'kaiju,kraken2'",
                    "pattern": "^(kaiju|kraken2|bracken)(?:,(kaiju|kraken2|bracken)){0,2}$"
                },
                "save_databases": {
                    "type": "boolean",
                    "fa_icon": "fas fa-cloud-download-alt",
                    "description": "Save the used databases"
                },
                "kraken2_db": {
                    "type": "string",
                    "default": "https://genome-idx.s3.amazonaws.com/kraken/k2_viral_20230314.tar.gz",
                    "fa_icon": "fas fa-database",
                    "format": "path",
                    "description": "Location of the Kraken2 database"
                },
                "kraken2_save_reads": {
                    "type": "boolean",
                    "fa_icon": "fab fa-gitkraken",
                    "description": "Save classified and unclassified reads  as fastq files"
                },
                "kraken2_save_readclassification": {
                    "type": "boolean",
                    "fa_icon": "fab fa-gitkraken",
                    "description": "Save summary overview of read classifications in a txt file"
                },
                "kraken2_save_minimizers": {
                    "type": "boolean",
                    "fa_icon": "fab fa-gitkraken",
                    "description": "Save kraken2's used minimizers"
                },
                "bracken_db": {
                    "type": "string",
                    "fa_icon": "fas fa-database",
                    "format": "path",
                    "description": "Location of bracken database",
                    "default": "https://genome-idx.s3.amazonaws.com/kraken/k2_viral_20230314.tar.gz"
                },
                "kaiju_db": {
                    "type": "string",
                    "default": "https://kaiju-idx.s3.eu-central-1.amazonaws.com/2023/kaiju_db_rvdb_2023-05-26.tgz",
                    "format": "path",
                    "fa_icon": "fas fa-database",
                    "description": "Location of Kaiju database"
                },
                "kaiju_taxon_rank": {
                    "type": "string",
                    "default": "species",
                    "fa_icon": "fas fa-align-justify",
                    "description": "Level of taxa rank that needs to be determined",
                    "enum": ["superkingdom", "phylum", "class", "order", "family", "genus", "species"]
                }
            },
            "fa_icon": "fas fa-chart-bar"
        },
        "assembly": {
            "title": "Assembly",
            "type": "object",
            "description": "Parameters relating to the used assembly methods",
            "default": "",
            "properties": {
                "skip_assembly": {
                    "type": "boolean",
                    "fa_icon": "fas fa-forward",
                    "description": "Skip de novo assembly of reads"
                },
                "assemblers": {
                    "type": "string",
                    "default": "spades,trinity,megahit",
                    "fa_icon": "fas fa-bezier-curve",
                    "description": "The specified tools for denovo assembly, multiple options are possible",
                    "pattern": "^(trinity|spades|megahit)(?:,(trinity|spades|megahit)){0,2}$"
                },
                "spades_mode": {
                    "type": "string",
                    "default": "rnaviral",
                    "fa_icon": "fas fa-bezier-curve",
                    "description": "specific SPAdes mode to run",
                    "enum": [
                        "rnaviral",
                        "corona",
                        "metaviral",
                        "meta",
                        "metaplasmid",
                        "plasmid",
                        "isolate",
                        "rna",
                        "bio"
                    ]
                },
                "spades_hmm": {
                    "type": "string",
                    "fa_icon": "fas fa-file",
                    "description": "File or directory with amino acid HMMs for Spades HMM-guided mode."
                },
                "spades_yml": {
                    "type": "string",
                    "hidden": true,
                    "fa_icon": "fas fa-file",
                    "description": "Path to yml file containing read information.",
                    "help_text": "The raw FASTQ files listed in this YAML file MUST be supplied to the respective illumina/pacbio/nanopore input channel(s) _in addition_ to this YML. File entries in this yml must contain only the file name and no paths."
                },
                "assembler_patterns": {
                    "type": "string",
                    "description": "Regex pattern to identify contigs that have been made by the assemblers",
                    "fa_icon": "fab fa-behance"
                },
                "skip_sspace_basic": {
                    "type": "boolean",
                    "fa_icon": "fas fa-forward",
                    "description": "Skip the contig extension with sspace_basic"
                },
                "read_distance": {
                    "type": "integer",
                    "default": 350,
                    "fa_icon": "fas fa-arrows-alt-h",
                    "description": "Specify the mean distance between the paired reads",
                    "minimum": 1
                },
                "read_distance_sd": {
                    "type": "number",
                    "default": 0.75,
                    "fa_icon": "fas fa-arrows-alt-h",
                    "description": "Specify the a deviation of the mean distance that is allowed.",
                    "minimum": 0.01,
                    "maximum": 1,
                    "help_text": "For instance, a mean of 200 and a sd of 0.75. This means that any pair having a distance between 150 and 250 is allowed."
                },
                "read_orientation": {
                    "type": "string",
                    "default": "FR",
                    "fa_icon": "fas fa-exchange-alt",
                    "description": "Specify the read orientation."
                }
            },
            "fa_icon": "fas fa-bezier-curve"
        },
        "polishing": {
            "title": "Polishing",
            "type": "object",
            "description": "Parameters relating to the refinement of denovo contigs",
            "default": "",
            "properties": {
                "skip_polishing": {
                    "type": "boolean",
                    "description": "Skip the refinement/polishing of contigs through reference based scaffolding and read mapping",
                    "fa_icon": "fas fa-forward"
                },
                "save_intermediate_polishing": {
                    "type": "boolean",
                    "description": "Save intermediate polishing files",
                    "help_text": "There are multiple processes within the polishing subworkflow that might not contain relevant information  ",
                    "fa_icon": "fas fa-file-download"
                },
                "reference_pool": {
                    "type": "string",
                    "default": "https://rvdb.dbi.udel.edu/download/C-RVDBvCurrent.fasta.gz",
                    "description": "Set of fasta sequences used as potential references for the contigs",
                    "fa_icon": "fas fa-database"
                },
                "skip_precluster": {
                    "type": "boolean",
                    "fa_icon": "fas fa-forward",
                    "description": "Skip the preclustering of assemblies to facilitate downstream processing of assemblies"
                },
                "keep_unclassified": {
                    "type": "boolean",
                    "default": true,
                    "fa_icon": "fas fa-filter",
                    "description": "Keep the contigs that could not be classified with the taxonomic databases (`kaiju_db` & `kraken2_db`)",
                    "help_text": "Within the preclustering step, all contigs will get a taxonomic classification using the provided databases for the metagenomic tools. In some cases, the number of unclassified contigs, can be very large if the database is restrictive. This will result in large clusters in downstream processing that can take up a lot of resources despite not being a priority in some analyses. So set it to `True` if you want to keep unclassified contigs and set it to `False` if you don't want to keep them. "
                },
                "precluster_classifiers": {
                    "type": "string",
                    "default": "kraken2,kaiju",
                    "fa_icon": "fab fa-gitkraken",
                    "description": "Specify the metagenomic classifiers to use for contig taxonomy classification: 'kraken2,kaiju'",
                    "pattern": "^(kaiju|kraken2)(,(kaiju|kraken2))?$"
                },
                "precluster_merge_strategy": {
                    "type": "string",
                    "default": "lca",
                    "fa_icon": "far fa-object-ungroup",
                    "description": "Taxon conflict resolution mode, must be 1 (Kaiju), 2 (Kraken),  lca, or lowest.",
                    "help_text": "The option -c determines the method of resolving conflicts in the taxonomic assignment for a read.\nPossible values are '1', '2', 'lca', 'lowest':\n  '1' -> the taxon id from Kaiju is used.\n  '2' -> the taxon id from Kraken is used.\n  'lca' -> the least common ancestor of the two taxon ids from both input files is used.\n  'lowest' -> the lower rank of the two taxa is used if they are within the same lineage. Otherwise the LCA is used.",
                    "enum": ["1", "2", "lca", "lowest"]
                },
                "precluster_simplification_level": {
                    "type": "string",
                    "description": "Level of taxonomic simplification",
                    "help_text": "The taxonomic classification of the contigs can be simplified to a certain level. This can be done by specifying the taxonomic rank to which the classification should be simplified.",
                    "enum": ["species", "genus", "family", "order", "class", "phylum", "kingdom", "superkingdom"],
                    "fa_icon": "fas fa-compress-alt"
                },
                "precluster_exclude_taxa": {
                    "type": "string",
                    "fa_icon": "fas fa-filter",
                    "description": "Hard constrain for taxa to exclude from the preclustering, if multiple given make sure to enclose with '\"' and separate with a space.",
                    "help_text": "The taxonomic classification of the contigs can be filtered. This can be done by specifying a list of taxa that should be excluded from the results.",
                    "pattern": "^[\\d +]+$"
                },
                "precluster_exclude_children": {
                    "type": "string",
                    "fa_icon": "fas fa-filter",
                    "description": "Taxon ids to exclude along with all their children from the preclustering, if multiple given make sure to enclose with '\"' and separate with a space.",
                    "help_text": "The taxonomic classification of the contigs can be filtered. This can be done by specifying a list of taxa that should be excluded along with all their children from the results.",
                    "pattern": "^[\\d +]+$"
                },
                "precluster_exclude_parents": {
                    "type": "string",
                    "fa_icon": "fas fa-filter",
                    "description": "Taxon ids to exclude along with all their parents from the preclustering, if multiple given make sure to enclose with '\"' and separate with a space.",
                    "help_text": "The taxonomic classification of the contigs can be filtered. This can be done by specifying a list of taxa that should be excluded along with all their parents from the results.",
                    "pattern": "^[\\d +]+$"
                },
                "precluster_include_children": {
                    "type": "string",
                    "fa_icon": "fas fa-filter",
                    "description": "Taxon ids to include along with all their children from the preclustering, if multiple given make sure to enclose with '\"' and separate with a space.",
                    "help_text": "The taxonomic classification of the contigs can be filtered. This can be done by specifying a list of taxa that should be included along with all their children from the results.",
                    "pattern": "^[\\d +]+$"
                },
                "precluster_include_parents": {
                    "type": "string",
                    "fa_icon": "fas fa-filter",
                    "description": "Taxon ids to include along with all their parents from the preclustering, if multiple given make sure to enclose with '\"' and separate with a space.",
                    "help_text": "The taxonomic classification of the contigs can be filtered. This can be done by specifying a list of taxa that should be included along with all their parents from the results.",
                    "pattern": "^[\\d +]+$"
                },
                "cluster_method": {
                    "type": "string",
                    "default": "mash",
                    "description": "Cluster algorithm used for contigs",
                    "enum": ["cdhitest", "vsearch", "mmseqs-linclust", "mmseqs-cluster", "vrhyme", "mash", "diamond"],
                    "fa_icon": "fas fa-bezier-curve"
                },
                "network_clustering": {
                    "type": "string",
                    "default": "connected_components",
                    "fa_icon": "fas fa-bezier-curve",
                    "description": "(only with mash) Algorithm to partition the network.",
                    "enum": ["connected_components", "leiden"],
                    "help_text": "Mash creates a distance matrix that gets translated into a network of connectected nodes where the edges represent the similarity. This network is then split up using the specified method.\n\n - [leiden](https://leidenalg.readthedocs.io/en/stable/intro.html) algorithm: a hierarchical clustering algorithm, that recursively merges communities into single nodes by greedily optimizing the modularity\n - [connected_components] algorithm: a clustering algorithm that defines the largest possible communities where each node within a subset is reachable from every other node in the same subset via any edge .\n"
                },
                "skip_hybrid_consensus": {
                    "type": "boolean",
                    "fa_icon": "fas fa-forward",
                    "description": "Skip creation of the hybrid consensus, instead keep the scaffold with ambiguous bases if the depth of scaffolds is not high enough."
                },
                "identity_threshold": {
                    "type": "number",
                    "default": 0.6,
                    "description": "Identity threshold value used in clustering algorithms",
                    "fa_icon": "fas fa-list-ol"
                },
                "min_contig_size": {
                    "type": "integer",
                    "default": 500,
                    "description": "Minimum allowed contig size",
                    "help_text": "Setting this to a low value will result in a large number of questionable contigs and an increase in computation time ",
                    "fa_icon": "fas fa-compress-alt"
                },
                "max_contig_size": {
                    "type": "integer",
                    "default": 10000000,
                    "description": "Maximum allowed contig size",
                    "fa_icon": "fas fa-expand-alt"
                },
                "max_n_perc": {
                    "type": "integer",
                    "default": 50,
                    "fa_icon": "fas fa-expand-alt",
                    "description": "Define the maximum percentage of ambiguous bases in a contig",
                    "minimum": 0,
                    "maximum": 100
                },
                "skip_singleton_filtering": {
                    "type": "boolean",
                    "description": "Skip the filtering of contigs that did not cluster together with other contigs",
                    "help_text": "Setting this to true will cause the pipeline not to remove contigs that don't have similar contigs. Filtering settings can be further specified with `min_contig_size` and `max_n_100kbp`.",
                    "fa_icon": "fas fa-forward"
                }
            },
            "fa_icon": "fas fa-hand-sparkles"
        },
        "iterative_consensus_refinement": {
            "title": "Iterative consensus refinement",
            "type": "object",
            "description": "Define parameters for iterations to update denovo consensus using  reference based improvements",
            "default": "",
            "fa_icon": "fas fa-circle-notch",
            "properties": {
                "skip_iterative_refinement": {
                    "type": "boolean",
                    "fa_icon": "fas fa-forward",
                    "description": "Don't realign reads to consensus sequences and redefine the consensus through (multiple) iterations"
                },
                "iterative_refinement_cycles": {
                    "type": "integer",
                    "default": 2,
                    "fa_icon": "fas fa-list-ol",
                    "description": "number of iterations"
                },
                "intermediate_mapper": {
                    "type": "string",
                    "default": "bwamem2",
                    "fa_icon": "fas fa-align-center",
                    "enum": ["bwamem2", "bowtie2", "bwa"],
                    "description": "mapping tool used during iterations"
                },
                "intermediate_variant_caller": {
                    "type": "string",
                    "default": "ivar",
                    "fa_icon": "fas fa-layer-group",
                    "enum": ["ivar", "bcftools"],
                    "description": "variant caller used during iterations"
                },
                "call_intermediate_variants": {
                    "type": "boolean",
                    "fa_icon": "fas fa-align-center",
                    "description": "call variants during the iterations",
                    "help_text": "Will always be done when iterative consensus caller is bcftools"
                },
                "intermediate_consensus_caller": {
                    "type": "string",
                    "default": "bcftools",
                    "fa_icon": "fas fa-compress-alt",
                    "description": "consensus tool used for calling new consensus during iterations"
                },
                "intermediate_mapping_stats": {
                    "type": "boolean",
                    "fa_icon": "fas fa-info",
                    "description": "calculate summary statistics during iterations",
                    "default": true
                }
            }
        },
        "variant_analysis": {
            "title": "Variant analysis",
            "type": "object",
            "description": "Parameters relating to the analysis of variants associated to contigs and scaffolds",
            "default": "",
            "properties": {
                "skip_variant_calling": {
                    "type": "boolean",
                    "fa_icon": "fas fa-forward",
                    "description": "Skip the analysis of variants for the external reference or contigs"
                },
                "mapper": {
                    "type": "string",
                    "default": "bwamem2",
                    "fa_icon": "fas fa-align-center",
                    "description": "Define which mapping tool needs to be used when mapping reads to reference",
                    "enum": ["bwamem2", "bowtie2", "bwa"]
                },
                "mapping_constrains": {
                    "type": "string",
                    "description": "Sequence to use as a mapping reference instead of the de novo contigs or scaffolds",
                    "fa_icon": "far fa-file-alt",
                    "schema": "assets/schemas/mapping_constrains.json"
                },
                "deduplicate": {
                    "type": "boolean",
                    "default": true,
                    "fa_icon": "fas fa-compress-alt",
                    "description": "deduplicate the reads",
                    "help_text": "If used with umi's, `umi tools` will be used to group and call consensus of each indiual read group. If not used with umi's use `PicardsMarkDuplicates`. "
                },
                "variant_caller": {
                    "type": "string",
                    "fa_icon": "fas fa-layer-group",
                    "default": "ivar",
                    "enum": ["ivar", "bcftools"],
                    "description": "Define the variant caller to use: 'ivar' or 'bcftools'"
                },
                "consensus_caller": {
                    "type": "string",
                    "default": "ivar",
                    "fa_icon": "fas fa-compress-alt",
                    "enum": ["ivar", "bcftools"],
                    "description": "consensus tool used for calling new consensus in final iteration"
                },
                "umi_separator": {
                    "type": "string",
                    "default": ":",
                    "fa_icon": "fas fa-arrows-alt-h",
                    "description": "UMI seperator in fastq header.",
                    "help_text": "If you have used an alternative method which does not separate the read id and UMI with a \u201c_\u201d, such as bcl2fastq which uses \u201c:\u201d, you can specify the separator with the option --umi_separator=<sep>, replacing <sep> with e.g \u201c:\u201d."
                },
                "mash_sketch_size": {
                    "type": "integer",
                    "default": 4000,
                    "fa_icon": "fas fa-expand-arrows-alt",
                    "description": "Specify the sketch size, the number of (non-redundant) min-hashes that are kept.",
                    "help_text": "Larger sketches will better represent the sequence, but at the cost of larger sketch files and longer comparison times."
                },
                "mash_sketch_kmer_size": {
                    "type": "integer",
                    "default": 15,
                    "fa_icon": "fas fa-expand-arrows-alt",
                    "description": "Specify the kmer size for mash to create their hashes",
                    "help_text": "larger k-mers will provide more specificity, while smaller k-mers will provide more sensitivity. Larger genomes will also require larger k-mers to avoid k-mers that are shared by chance"
                },
                "min_mapped_reads": {
                    "type": "integer",
                    "default": 200,
                    "fa_icon": "fas fa-align-center",
                    "description": "Define the minimum number of mapped reads in order to continue the variant and consensus calling",
                    "minimum": 1
                },
                "mapping_stats": {
                    "type": "boolean",
                    "default": true,
                    "fa_icon": "fas fa-info",
                    "description": "calculate summary statistics in final iteration"
                },
                "multiqc_comment_headers": {
                    "type": "string",
                    "default": "${projectDir}/assets/mqc_comment",
                    "fa_icon": "fas fa-heading",
                    "description": "Directory containing the mutliqc headers for multiple tables like 'clusters_summary_mqc.txt', 'blast_mqc.txt', ...",
                    "hidden": true
                },
                "ivar_header": {
                    "type": "string",
                    "hidden": true,
                    "fa_icon": "fas fa-heading"
                }
            },
            "fa_icon": "fas fa-layer-group"
        },
        "genome_qc": {
            "title": "Consensus QC",
            "type": "object",
            "description": "Apply different quality control techniques on the generated consensus genomes",
            "default": "",
            "properties": {
                "skip_consensus_qc": {
                    "type": "boolean",
                    "description": "Skip the quality measurements on consensus genomes",
                    "fa_icon": "fas fa-forward"
                },
                "skip_checkv": {
                    "type": "boolean",
                    "description": "Skip the use of checkv for quality check",
                    "fa_icon": "fas fa-forward"
                },
                "checkv_db": {
                    "type": "string",
                    "format": "path",
                    "fa_icon": "fas fa-database",
                    "description": "Reference database used by checkv for consensus quality control",
                    "help_text": "If not given, the most recent one is downloaded."
                },
                "skip_annotation": {
                    "type": "boolean",
                    "fa_icon": "fas fa-forward",
                    "description": "Skip the annotation of the consensus constructs"
                },
                "annotation_db": {
                    "type": "string",
<<<<<<< HEAD
                    "default": "ftp://ftp.expasy.org/databases/viralzone/2020_4/virosaurus90_vertebrate-20200330.fas.gz",
=======
                    "default": "https://viralzone.expasy.org/resources/Virosaurus/2020_4/virosaurus90_vertebrate-20200330.fas.gz",
>>>>>>> 84e37f2e
                    "fa_icon": "fas fa-database",
                    "description": "Database used for annotation of the cosensus constructs",
                    "help_text": "The metada fields are stored in the fasta comment as `key1:\"value1\"|key2:\"value2\"|...` see docs/databases.md for more information."
                },
                "skip_quast": {
                    "type": "boolean",
                    "description": "Skip the use of QUAST for quality check",
                    "fa_icon": "fas fa-forward"
                },
                "skip_blast_qc": {
                    "type": "boolean",
                    "fa_icon": "fas fa-forward",
                    "description": "Skip the blast search of contigs to the provided reference DB"
                },
                "skip_alignment_qc": {
                    "type": "boolean",
                    "description": "Skip creating an alignment of each the collapsed clusters and each iterative step",
                    "fa_icon": "fas fa-forward"
                },
                "mmseqs_searchtype": {
                    "type": "integer",
                    "default": 4,
                    "fa_icon": "fas fa-search",
                    "description": "Specify the search algorithm to use for mmseqs. 0: auto 1: amino acid, 2: translated, 3: nucleotide, 4: translated nucleotide alignment",
                    "help_text": "Only search-type 3 supports both forward and reverse search\n1 - BLASTP;\n2 - TBLASTN;\n3 - BLASTN;\n4 - TBLASTX"
                }
            },
            "fa_icon": "fas fa-balance-scale"
        },
        "institutional_config_options": {
            "title": "Institutional config options",
            "type": "object",
            "fa_icon": "fas fa-university",
            "description": "Parameters used to describe centralised config profiles. These should not be edited.",
            "help_text": "The centralised nf-core configuration profiles use a handful of pipeline parameters to describe themselves. This information is then printed to the Nextflow log when you run a pipeline. You should not need to change these values when you run a pipeline.",
            "properties": {
                "custom_config_version": {
                    "type": "string",
                    "description": "Git commit id for Institutional configs.",
                    "default": "master",
                    "hidden": true,
                    "fa_icon": "fas fa-users-cog"
                },
                "custom_config_base": {
                    "type": "string",
                    "description": "Base directory for Institutional configs.",
                    "default": "https://raw.githubusercontent.com/nf-core/configs/master",
                    "hidden": true,
                    "help_text": "If you're running offline, Nextflow will not be able to fetch the institutional config files from the internet. If you don't need them, then this is not a problem. If you do need them, you should download the files from the repo and tell Nextflow where to find them with this parameter.",
                    "fa_icon": "fas fa-users-cog"
                },
                "config_profile_name": {
                    "type": "string",
                    "description": "Institutional config name.",
                    "hidden": true,
                    "fa_icon": "fas fa-users-cog"
                },
                "config_profile_description": {
                    "type": "string",
                    "description": "Institutional config description.",
                    "hidden": true,
                    "fa_icon": "fas fa-users-cog"
                },
                "config_profile_contact": {
                    "type": "string",
                    "description": "Institutional config contact information.",
                    "hidden": true,
                    "fa_icon": "fas fa-users-cog"
                },
                "config_profile_url": {
                    "type": "string",
                    "description": "Institutional config URL link.",
                    "hidden": true,
                    "fa_icon": "fas fa-users-cog"
                }
            }
        },
        "max_job_request_options": {
            "title": "Max job request options",
            "type": "object",
            "fa_icon": "fab fa-acquisitions-incorporated",
            "description": "Set the top limit for requested resources for any single job.",
            "help_text": "If you are running on a smaller system, a pipeline step requesting more resources than are available may cause the Nextflow to stop the run with an error. These options allow you to cap the maximum resources requested by any single job so that the pipeline will run on your system.\n\nNote that you can not _increase_ the resources requested by any job using these options. For that you will need your own configuration file. See [the nf-core website](https://nf-co.re/usage/configuration) for details.",
            "properties": {
                "max_cpus": {
                    "type": "integer",
                    "description": "Maximum number of CPUs that can be requested for any single job.",
                    "default": 16,
                    "fa_icon": "fas fa-microchip",
                    "hidden": true,
                    "help_text": "Use to set an upper-limit for the CPU requirement for each process. Should be an integer e.g. `--max_cpus 1`"
                },
                "max_memory": {
                    "type": "string",
                    "description": "Maximum amount of memory that can be requested for any single job.",
                    "default": "128.GB",
                    "fa_icon": "fas fa-memory",
                    "pattern": "^\\d+(\\.\\d+)?\\.?\\s*(K|M|G|T)?B$",
                    "hidden": true,
                    "help_text": "Use to set an upper-limit for the memory requirement for each process. Should be a string in the format integer-unit e.g. `--max_memory '8.GB'`"
                },
                "max_time": {
                    "type": "string",
                    "description": "Maximum amount of time that can be requested for any single job.",
                    "default": "240.h",
                    "fa_icon": "far fa-clock",
                    "pattern": "^(\\d+\\.?\\s*(s|m|h|d|day)\\s*)+$",
                    "hidden": true,
                    "help_text": "Use to set an upper-limit for the time requirement for each process. Should be a string in the format integer-unit e.g. `--max_time '2.h'`"
                }
            }
        },
        "generic_options": {
            "title": "Generic options",
            "type": "object",
            "fa_icon": "fas fa-file-import",
            "description": "Less common options for the pipeline, typically set in a config file.",
            "help_text": "These options are common to all nf-core pipelines and allow you to customise some of the core preferences for how the pipeline runs.\n\nTypically these options would be set in a Nextflow config file loaded for all pipeline runs, such as `~/.nextflow/config`.",
            "properties": {
                "help": {
                    "type": "boolean",
                    "description": "Display help text.",
                    "fa_icon": "fas fa-question-circle",
                    "hidden": true
                },
                "version": {
                    "type": "boolean",
                    "description": "Display version and exit.",
                    "fa_icon": "fas fa-question-circle",
                    "hidden": true
                },
                "publish_dir_mode": {
                    "type": "string",
                    "default": "copy",
                    "description": "Method used to save pipeline results to output directory.",
                    "help_text": "The Nextflow `publishDir` option specifies which intermediate files should be saved to the output directory. This option tells the pipeline what method should be used to move these files. See [Nextflow docs](https://www.nextflow.io/docs/latest/process.html#publishdir) for details.",
                    "fa_icon": "fas fa-copy",
                    "enum": ["symlink", "rellink", "link", "copy", "copyNoFollow", "move"],
                    "hidden": true
                },
                "email_on_fail": {
                    "type": "string",
                    "description": "Email address for completion summary, only when pipeline fails.",
                    "fa_icon": "fas fa-exclamation-triangle",
                    "pattern": "^([a-zA-Z0-9_\\-\\.]+)@([a-zA-Z0-9_\\-\\.]+)\\.([a-zA-Z]{2,5})$",
                    "help_text": "An email address to send a summary email to when the pipeline is completed - ONLY sent if the pipeline does not exit successfully.",
                    "hidden": true
                },
                "plaintext_email": {
                    "type": "boolean",
                    "description": "Send plain-text email instead of HTML.",
                    "fa_icon": "fas fa-remove-format",
                    "hidden": true
                },
                "max_multiqc_email_size": {
                    "type": "string",
                    "description": "File size limit when attaching MultiQC reports to summary emails.",
                    "pattern": "^\\d+(\\.\\d+)?\\.?\\s*(K|M|G|T)?B$",
                    "default": "25.MB",
                    "fa_icon": "fas fa-file-upload",
                    "hidden": true
                },
                "monochrome_logs": {
                    "type": "boolean",
                    "description": "Do not use coloured log outputs.",
                    "fa_icon": "fas fa-palette",
                    "hidden": true
                },
                "hook_url": {
                    "type": "string",
                    "description": "Incoming hook URL for messaging service",
                    "fa_icon": "fas fa-people-group",
                    "help_text": "Incoming hook URL for messaging service. Currently, MS Teams and Slack are supported.",
                    "hidden": true
                },
                "multiqc_title": {
                    "type": "string",
                    "description": "MultiQC report title. Printed as page header, used for filename if not otherwise specified.",
                    "fa_icon": "fas fa-file-signature",
                    "hidden": true
                },
                "multiqc_config": {
                    "type": "string",
                    "format": "file-path",
                    "description": "Custom config file to supply to MultiQC.",
                    "fa_icon": "fas fa-cog",
                    "hidden": true
                },
                "multiqc_logo": {
                    "type": "string",
                    "description": "Custom logo file to supply to MultiQC. File name must also be set in the MultiQC config file",
                    "fa_icon": "fas fa-image",
                    "hidden": true
                },
                "multiqc_methods_description": {
                    "type": "string",
                    "description": "Custom MultiQC yaml file containing HTML including a methods description.",
                    "fa_icon": "fas fa-cog"
                },
                "clean_output_on_error": {
                    "type": "boolean",
                    "fa_icon": "fas fa-trash-alt",
                    "description": "Delete the output directory if the pipeline fails",
                    "hidden": true
                },
                "custom_table_headers": {
                    "type": "string",
                    "default": "${projectDir}/assets/custom_table_headers.yml",
                    "fa_icon": "fas fa-heading",
                    "description": "Custom yaml file contian g the table column names selection and new names.",
                    "hidden": true
                },
                "validate_params": {
                    "type": "boolean",
                    "description": "Boolean whether to validate parameters against the schema at runtime",
                    "default": true,
                    "fa_icon": "fas fa-check-square",
                    "hidden": true
                },
                "validationShowHiddenParams": {
                    "type": "boolean",
                    "fa_icon": "far fa-eye-slash",
                    "description": "Show all params when using `--help`",
                    "hidden": true,
                    "help_text": "By default, parameters set as _hidden_ in the schema are not shown on the command line when a user runs with `--help`. Specifying this option will tell the pipeline to show all parameters."
                },
                "validationFailUnrecognisedParams": {
                    "type": "boolean",
                    "fa_icon": "far fa-check-circle",
                    "description": "Validation of parameters fails when an unrecognised parameter is found.",
                    "hidden": true,
                    "help_text": "By default, when an unrecognised parameter is found, it returns a warinig."
                },
                "validationSchemaIgnoreParams": {
                    "type": "string",
                    "default": "global_prefix"
                },
                "validationLenientMode": {
                    "type": "boolean",
                    "fa_icon": "far fa-check-circle",
                    "description": "Validation of parameters in lenient more.",
                    "hidden": true,
                    "help_text": "Allows string values that are parseable as numbers or booleans. For further information see [JSONSchema docs](https://github.com/everit-org/json-schema#lenient-mode)."
                },
                "prefix": {
                    "type": "string",
                    "description": "Prefix of all output files followed by [date]_[pipelineversion]_[runName]",
                    "fa_icon": "fab fa-autoprefixer",
                    "help_text": "Use '--global_prefix' to not have metadata embedded."
                },
                "global_prefix": {
                    "type": "string",
                    "fa_icon": "fab fa-autoprefixer",
                    "description": "Global prefix set if you don't want metadata embedded in the prefix"
                }
            }
        }
    },
    "allOf": [
        {
            "$ref": "#/definitions/input_output_options"
        },
        {
            "$ref": "#/definitions/preprocessing_options"
        },
        {
            "$ref": "#/definitions/metagenomic_diveristy"
        },
        {
            "$ref": "#/definitions/assembly"
        },
        {
            "$ref": "#/definitions/polishing"
        },
        {
            "$ref": "#/definitions/iterative_consensus_refinement"
        },
        {
            "$ref": "#/definitions/variant_analysis"
        },
        {
            "$ref": "#/definitions/genome_qc"
        },
        {
            "$ref": "#/definitions/institutional_config_options"
        },
        {
            "$ref": "#/definitions/max_job_request_options"
        },
        {
            "$ref": "#/definitions/generic_options"
        }
    ]
}<|MERGE_RESOLUTION|>--- conflicted
+++ resolved
@@ -671,11 +671,7 @@
                 },
                 "annotation_db": {
                     "type": "string",
-<<<<<<< HEAD
                     "default": "ftp://ftp.expasy.org/databases/viralzone/2020_4/virosaurus90_vertebrate-20200330.fas.gz",
-=======
-                    "default": "https://viralzone.expasy.org/resources/Virosaurus/2020_4/virosaurus90_vertebrate-20200330.fas.gz",
->>>>>>> 84e37f2e
                     "fa_icon": "fas fa-database",
                     "description": "Database used for annotation of the cosensus constructs",
                     "help_text": "The metada fields are stored in the fasta comment as `key1:\"value1\"|key2:\"value2\"|...` see docs/databases.md for more information."
