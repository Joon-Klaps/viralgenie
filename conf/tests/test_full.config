--- conflicted
+++ resolved
@@ -34,12 +34,8 @@
     skip_kaiju                  = false
     kaiju_db                    = "https://kaiju-idx.s3.eu-central-1.amazonaws.com/2023/kaiju_db_viruses_2023-05-26.tgz"
     reference_pool              = "https://github.com/Joon-Klaps/nextclade_data/raw/old_datasets/data/nextstrain/sars-cov-2/MN908947/sequences.fasta"
-<<<<<<< HEAD
+    
     mapping_sequences            = "https://raw.githubusercontent.com/nf-core/test-datasets/modules/data/genomics/sarscov2/genome/genome.fasta"
-
-=======
-    mapping_sequence            = "https://raw.githubusercontent.com/nf-core/test-datasets/modules/data/genomics/sarscov2/genome/genome.fasta"
->>>>>>> 1ccf358b
     checkv_db                   = "https://github.com/nf-core/test-datasets/raw/phageannotator/modules/nfcore/checkv/endtoend/checkv_minimal_db.tar"
 
     save_intermediate_polishing = true
