--- conflicted
+++ resolved
@@ -33,10 +33,8 @@
     save_databases              = true
     skip_bracken                = false
     skip_kaiju                  = true
-<<<<<<< HEAD
     kaiju_db                    = "https://kaiju-idx.s3.eu-central-1.amazonaws.com/2023/kaiju_db_viruses_2023-05-26.tgz"
-=======
->>>>>>> 2f3b3f5a
+
     reference_pool              = "https://github.com/Joon-Klaps/nextclade_data/raw/old_datasets/data/nextstrain/sars-cov-2/MN908947/sequences.fasta"
     mapping_sequence            = "https://raw.githubusercontent.com/nf-core/test-datasets/modules/data/genomics/sarscov2/genome/genome.fasta"
 
