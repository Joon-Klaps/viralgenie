// /*
// ~~~~~~~~~~~~~~~~~~~~~~~~~~~~~~~~~~~~~~~~~~~~~~~~~~~~~~~~~~~~~~~~~~~~~~~~~~~~~~~~~~~~~~~~
//     Config file for defining DSL2 per module options and publishing paths
// ~~~~~~~~~~~~~~~~~~~~~~~~~~~~~~~~~~~~~~~~~~~~~~~~~~~~~~~~~~~~~~~~~~~~~~~~~~~~~~~~~~~~~~~~
//     Available keys to override module options:
//         ext.args   = Additional arguments appended to command in module.
//         ext.args2  = Second set of arguments appended to command in module (multi-tool modules).
//         ext.args3  = Third set of arguments appended to command in module (multi-tool modules).
//         ext.prefix = File name prefix for output files.
// ----------------------------------------------------------------------------------------
// */

variant_caller              = params.variant_caller
intermediate_variant_caller = params.intermediate_variant_caller
assemblers                  = params.assemblers ? params.assemblers.split(',').collect{ it.trim().toLowerCase() } : []
id_threshold_cdhit          = Math.max(params.identity_threshold > 1 ? params.identity_threshold * 0.01 : params.identity_threshold, 0.80)
save_final_reads            = params.save_final_reads ? (!params.skip_hostremoval ? 'host' : (!params.skip_complexity_filtering ? 'complexity' : (!params.skip_humid ? 'deduplication' : 'trimming')))  : 'nothing'

process {

    publishDir = [
        path: { "${params.outdir}/${task.process.tokenize(':')[-1].tokenize('_')[0].toLowerCase()}" },
        mode: params.publish_dir_mode,
        saveAs: { filename -> filename.equals('versions.yml') ? null : filename }
    ]

    //
    // Pre-processing
    //
    withName: FASTQC_RAW {
        ext.args = '--quiet'
        ext.prefix = { "${meta.id}_raw" }
        publishDir = [
            path: { "${params.outdir}/preprocessing/fastqc/raw" },
            mode: params.publish_dir_mode,
            pattern: '*.{html,zip}',
            saveAs: { filename -> params.prefix || params.global_prefix  ? "${params.global_prefix}-$filename" : filename }
        ]
    }

    withName: TRIMMOMATIC {
        ext.args = {"ILLUMINACLIP:${params.adapter_fasta}:2:30:10"}
        publishDir = [
            [
                path: { "${params.outdir}/preprocessing/trimmomatic/log" },
                mode: params.publish_dir_mode,
                pattern: '*.{html,txt,zip}',
                saveAs: { filename -> params.prefix || params.global_prefix  ? "${params.global_prefix}-$filename" : filename },
            ],
            [
                path: { "${params.outdir}/preprocessing/trimmomatic" },
                mode: params.publish_dir_mode,
                enabled: params.save_intermediate_reads || save_final_reads == 'trimming',
                pattern: '*.{fastq.gz}',
                saveAs: { filename -> params.prefix || params.global_prefix  ? "${params.global_prefix}-$filename" : filename }
            ]
        ]
    }

    withName: FASTP {
        ext.args =[
            '--cut_front',
            '--cut_tail',
            '--trim_poly_x',
            '--cut_mean_quality 30',
            '--qualified_quality_phred 30',
            '--unqualified_percent_limit 10',
            '--length_required 50',
            params.fastp_deduplicate ? '--dedup' : '',
            params.fastp_dedup_accuracy ? "--dup_calc_accuracy ${params.fastp_dedup_accuracy}" : '',
            ].join(' ').trim()
        publishDir = [
            [
                path: { "${params.outdir}/preprocessing/fastp/report" },
                mode: params.publish_dir_mode,
                pattern: "*.{json,html}",
                saveAs: { filename -> params.prefix || params.global_prefix  ? "${params.global_prefix}-$filename" : filename }
            ],
            [
                path: { "${params.outdir}/preprocessing/fastp/log" },
                mode: params.publish_dir_mode,
                pattern: "*.log",
                saveAs: { filename -> params.prefix || params.global_prefix  ? "${params.global_prefix}-$filename" : filename }
            ],
            [
                path: { "${params.outdir}/preprocessing/fastp/fail" },
                mode: params.publish_dir_mode,
                pattern: "*.fail.fastq.gz",
                enabled: params.save_trimmed_fail,
                saveAs: { filename -> params.prefix || params.global_prefix  ? "${params.global_prefix}-$filename" : filename }
            ],
            [
                path: { "${params.outdir}/preprocessing/fastp" },
                mode: params.publish_dir_mode,
                pattern: "*.fastp.fastq.gz",
                enabled: params.save_intermediate_reads || save_final_reads  == 'trimming',
                saveAs: { filename -> params.prefix || params.global_prefix  ? "${params.global_prefix}-$filename" : filename }
            ]
        ]
    }

    withName: UMITOOLS_EXTRACT{
        publishDir = [
            [
                path: { "${params.outdir}/preprocessing/umi/umitools/log" },
                mode: params.publish_dir_mode,
                pattern: '*.log',
                saveAs: { filename -> params.prefix || params.global_prefix  ? "${params.global_prefix}-$filename" : filename }
            ],
            [
                path: { "${params.outdir}/preprocessing/umi/umitools/extracts" },
                mode: params.publish_dir_mode,
                pattern: '*umi_extract*{fastq.gz}',
                enabled: params.save_intermediate_reads || save_final_reads  == 'deduplication',
                saveAs: { filename -> params.prefix || params.global_prefix  ? "${params.global_prefix}-$filename" : filename }
            ],
        ]
    }


    withName: HUMID {
        ext.args = [
            "-a",
            "-s", //Don't change
            "-m ${params.humid_mismatches}",
            "${params.humid_strategy}" == "cluster" ? '-x' : '',
        ].join(' ').trim()
        publishDir = [
            [
                path: { "${params.outdir}/preprocessing/umi/humid/log" },
                mode: params.publish_dir_mode,
                pattern: '*.log',
                saveAs: { filename -> params.prefix || params.global_prefix  ? "${params.global_prefix}-$filename" : filename }
            ],
            [
                path: { "${params.outdir}/preprocessing/umi/humid/deduplicated" },
                mode: params.publish_dir_mode,
                pattern: '*dedup*{fastq.gz}',
                enabled: params.save_intermediate_reads || save_final_reads  == 'deduplication',
                saveAs: { filename -> params.prefix || params.global_prefix  ? "${params.global_prefix}-$filename" : filename }
            ],
            [
                path: { "${params.outdir}/preprocessing/umi/humid/annotated" },
                mode: params.publish_dir_mode,
                pattern: '*annotated*{fastq.gz}',
                enabled: params.save_intermediate_reads || save_final_reads  == 'deduplication',
                saveAs: { filename -> params.prefix || params.global_prefix  ? "${params.global_prefix}-$filename" : filename }
            ]
        ]
    }

    withName: BBMAP_BBDUK {
        ext.args =  [
                "entropy=0.3",
                "entropywindow=50",
                "entropymask=f",
            ].join(' ').trim()
        publishDir = [
            [
                path: { "${params.outdir}/preprocessing/bbduk/log" },
                mode: params.publish_dir_mode,
                pattern: '*.{log}',
                saveAs: { filename -> params.prefix || params.global_prefix  ? "${params.global_prefix}-$filename" : filename }
            ],
            [
                path: { "${params.outdir}/preprocessing/bbduk" },
                mode: params.publish_dir_mode,
                pattern: '*.fastq.gz',
                enabled: params.save_intermediate_reads || save_final_reads == 'complexity',
                saveAs: { filename -> params.prefix || params.global_prefix  ? "${params.global_prefix}-$filename" : filename }
            ]
        ]
    }

    withName: PRINSEQ_READS {
            ext.args = [
                "-out_gz",
            ].join(' ').trim()
            publishDir = [
                [
                    path: { "${params.outdir}/preprocessing/prinseq" },
                    mode: params.publish_dir_mode,
                    pattern: '*.gz',
                    enabled: params.save_intermediate_reads || save_final_reads == 'complexity',
                    saveAs: { filename -> params.prefix || params.global_prefix  ? "${params.global_prefix}-$filename" : filename }
                ],
                [
                    path: { "${params.outdir}/preprocessing/prinseq/log" },
                    mode: params.publish_dir_mode,
                    pattern: '*.log',
                    saveAs: { filename -> params.prefix || params.global_prefix  ? "${params.global_prefix}-$filename" : filename }
                ],
            ]
        }

    withName: FASTQC_TRIM {
        ext.args = '--quiet'
        ext.prefix = { "${meta.id}_trim" }
        publishDir = [
            path: { "${params.outdir}/preprocessing/fastqc/trim" },
            mode: params.publish_dir_mode,
            pattern: '*.{html,zip}',
            saveAs: { filename -> params.prefix || params.global_prefix  ? "${params.global_prefix}-$filename" : filename }
        ]
    }

    withName: KRAKEN2_HOST_BUILD {
        ext.prefix = { "host_db" }
        publishDir = [
            path: { "${params.outdir}/databases/" },
            mode: params.publish_dir_mode,
            enabled: params.save_databases,
            saveAs: { filename -> params.prefix || params.global_prefix  ? "${params.global_prefix}-$filename" : filename }
        ]
    }

    withName: KRAKEN2_HOST_REMOVE {
        memory = { check_max( 200.GB * task.attempt, 'memory' ) }
        ext.prefix = { "${meta.id}_kraken2_host" }
        publishDir = [
            [
                path: { "${params.outdir}/preprocessing/hostremoval-kraken2/" },
                mode: params.publish_dir_mode,
                pattern: "*report.txt",
                saveAs: { filename -> params.prefix || params.global_prefix  ? "${params.global_prefix}-$filename" : filename }
            ],
            [
                path: { "${params.outdir}/preprocessing/hostremoval-kraken2/" },
                mode: params.publish_dir_mode,
                pattern: "*.unclassified*.fastq.gz",
                enabled: params.save_intermediate_reads || save_final_reads == 'host',
                saveAs: { filename -> params.prefix || params.global_prefix  ? "${params.global_prefix}-$filename" : filename }
            ]
        ]
    }

    withName: FASTQC_HOST {
        ext.args = '--quiet'
        ext.prefix = { "${meta.id}_host" }
        publishDir = [
            path: { "${params.outdir}/preprocessing/fastqc/host" },
            mode: params.publish_dir_mode,
            pattern: '*.{html,zip}',
            saveAs: { filename -> params.prefix || params.global_prefix  ? "${params.global_prefix}-$filename" : filename }
        ]
    }

    withName: GUNZIP_DB {
        publishDir = [
            path: { "${params.outdir}/databases/" },
            mode: params.publish_dir_mode,
            enabled: params.save_databases,
            saveAs: { filename -> filename.equals('versions.yml') ? null : filename }
        ]
    }

    withName: UNTAR_DB {
        publishDir = [
            path: { "${params.outdir}/databases/" },
            mode: params.publish_dir_mode,
            enabled: params.save_databases,
            saveAs: { filename -> filename.equals('versions.yml') ? null : filename }
        ]
    }

    withName: SEQKIT_REPLACE{
        ext.args= '-p "[\\|\\/\\\\\\]" -r "-"'
        ext.suffix= 'fasta'
        publishDir = [
            enabled: false,
        ]
    }

    withName: BLAST_MAKEBLASTDB{
        ext.args= "-dbtype nucl"
        publishDir = [
            path: { "${params.outdir}/databases/" },
            mode: params.publish_dir_mode,
            enabled: params.save_databases,
            saveAs: { filename ->
                filename.equals('versions.yml') ? null :
                params.prefix || params.global_prefix  ? "${params.global_prefix}-$filename" : filename }
        ]
    }

    //
    // Taxonomic classification
    //
    if (!params.skip_read_classification){

        withName: KRAKEN2_KRAKEN2 {
            ext.prefix = { "${meta.id}_kraken2" }
            ext.args = [
                params.kraken2_save_minimizers ? { "--report-minimizer-data" } : "",
            ].join(' ').trim()
            publishDir = [
                path: { "${params.outdir}/metagenomic_diversity/kraken2/" },
                mode: params.publish_dir_mode,
                pattern: '*.{txt,fastq.gz}',
                saveAs: { filename -> params.prefix || params.global_prefix  ? "${params.global_prefix}-$filename" : filename }
            ]
        }

        withName: BRACKEN_BRACKEN {
            ext.prefix = { "${meta.id}_bracken" }
            publishDir = [
                path: { "${params.outdir}/metagenomic_diversity/bracken/" },
                mode: params.publish_dir_mode,
                pattern: '*.tsv',
                saveAs: { filename -> params.prefix || params.global_prefix  ? "${params.global_prefix}-$filename" : filename }
            ]
        }

        withName: KRAKENTOOLS_KREPORT2KRONA {
            publishDir = [
                enabled: false,
            ]
        }

        withName: KAIJU_KAIJU {
            ext.args = {"-v"}
            publishDir = [
                path: { "${params.outdir}/metagenomic_diversity/kaiju/" },
                mode: params.publish_dir_mode,
                pattern: '*.tsv',
                saveAs: { filename -> params.prefix || params.global_prefix  ? "${params.global_prefix}-$filename" : filename }
            ]
        }

        withName: KAIJU_KAIJU2TABLE {
            ext.args = [
                "-e",
                "-l ${params.kaiju_taxon_rank}"
            ].join(' ').trim()
            publishDir = [
                path: { "${params.outdir}/metagenomic_diversity/kaiju/" },
                mode: params.publish_dir_mode,
                pattern: '*.{txt}',
                saveAs: { filename -> params.prefix || params.global_prefix  ? "${params.global_prefix}-$filename" : filename }
            ]
        }

        withName: KAIJU_KAIJU2KRONA {
            ext.prefix = { "${meta.id}_kaiju" }
            ext.args = '-v -u'
            publishDir = [
                enabled: false
            ]
        }

        withName: KRONA_CLEANUP {
            publishDir = [
                enabled: false
            ]
        }

        withName: KRONA_KTIMPORTTEXT {
            publishDir = [
                path: { "${params.outdir}/metagenomic_diversity/krona/" },
                mode: params.publish_dir_mode,
                pattern: '*.{html}'
            ]
        }
    }

    //
    // ASSEMBLY
    //
    if (!params.skip_assembly){
        withName: SPADES {
            ext.prefix = { "${meta.id}_spades" }
            ext.args   =
                [
                    params.spades_mode ? "--${params.spades_mode}" : '' //,
                    // params.mapping_constrains ? "--trusted-contigs ${params.mapping_constrains}" : ''
                ].join(' ').trim()
            publishDir = [
                [
                    path: { "${params.outdir}/assembly/assemblers/spades/${params.spades_mode}" },
                    mode: params.publish_dir_mode,
                    pattern: '*.{fa.gz,gfa.gz}',
                    saveAs: { filename -> params.prefix || params.global_prefix  ? "${params.global_prefix}-$filename" : filename }
                ],
                [
                    path: { "${params.outdir}/assembly/assemblers/spades/${params.spades_mode}/log" },
                    mode: params.publish_dir_mode,
                    pattern: '*.log',
                    saveAs: { filename -> params.prefix || params.global_prefix  ? "${params.global_prefix}-$filename" : filename }
                ]
            ]
        }

        withName: ".*EXTEND_SPADES:QUAST" {
            ext.args      = "--min-contig 0"
            ext.prefix    = { "${meta.id}_spades" }
            publishDir = [
                path: { "${params.outdir}/assembly/assemblers/spades/quast/" },
                mode: params.publish_dir_mode,
                pattern: "*.tsv",
                saveAs: { filename -> params.prefix || params.global_prefix  ? "${params.global_prefix}-$filename" : filename }
            ]
        }

        withName: ".*EXTEND_SPADES:SSPACE_BASIC" {
            ext.args = [
                "-x 1",
                "-o 15",
                "-r 0.75",
            ].join(' ').trim()
            publishDir = [
                [
                    path: { "${params.outdir}/assembly/assemblers/spades/sspace_basic/" },
                    mode: params.publish_dir_mode,
                    pattern: '*.fa',
                    saveAs: { filename -> params.prefix || params.global_prefix  ? "${params.global_prefix}-$filename" : filename }
                ],
                [
                    path: { "${params.outdir}/assembly/assemblers/spades/sspace_basic/log" },
                    mode: params.publish_dir_mode,
                    pattern: '*.txt',
                    saveAs: { filename -> params.prefix || params.global_prefix  ? "${params.global_prefix}-$filename" : filename }
                ],
            ]
        }

        withName: MEGAHIT {
            ext.prefix = { "${meta.id}_megahit" }
            ext.args= "--no-mercy"
            publishDir = [
                path: { "${params.outdir}/assembly/assemblers/megahit/contigs" },
                mode: params.publish_dir_mode,
                pattern: '*.contigs.fa.gz',
                saveAs: { filename -> params.prefix || params.global_prefix  ? "${params.global_prefix}-$filename" : filename }
            ]
        }

        withName: ".*EXTEND_MEGAHIT:QUAST" {
            ext.args      = "--min-contig 0"
            ext.prefix    = { "${meta.id}_megahit" }
            publishDir = [
                path: { "${params.outdir}/assembly/assemblers/megahit/quast/" },
                mode: params.publish_dir_mode,
                pattern: "*.tsv",
                saveAs: { filename -> params.prefix || params.global_prefix  ? "${params.global_prefix}-$filename" : filename }
            ]
        }

        withName: ".*EXTEND_MEGAHIT:SSPACE_BASIC" {
            ext.args = [
                "-x 1",
                "-o 15",
                "-r 0.75",
            ].join(' ').trim()
            publishDir = [
                [
                    path: { "${params.outdir}/assembly/assemblers/megahit/sspace_basic/" },
                    mode: params.publish_dir_mode,
                    pattern: '*.fa',
                    saveAs: { filename -> params.prefix || params.global_prefix  ? "${params.global_prefix}-$filename" : filename }
                ],
                [
                    path: { "${params.outdir}/assembly/assemblers/megahit/sspace_basic/log" },
                    mode: params.publish_dir_mode,
                    pattern: '*.txt',
                    saveAs: { filename -> params.prefix || params.global_prefix  ? "${params.global_prefix}-$filename" : filename }
                ],
            ]
        }

        withName: TRINITY {
            ext.prefix    = { "${meta.id}_trinity" }
            ext.args      = "--max_reads_per_graph 100000"  // subsample to 100k reads - mimic viral ngs
            publishDir = [
                path: { "${params.outdir}/assembly/assemblers/trinity/contigs" },
                mode: params.publish_dir_mode,
                pattern: '*.fa.gz',
                saveAs: { filename -> params.prefix || params.global_prefix  ? "${params.global_prefix}-$filename" : filename }
            ]
        }

        withName: ".*EXTEND_TRINITY:QUAST" {
            ext.args      = "--min-contig 0"
            ext.prefix    = { "${meta.id}_trinity" }
            publishDir = [
                path: { "${params.outdir}/assembly/assemblers/trinity/quast/" },
                mode: params.publish_dir_mode,
                pattern: "*.tsv",
                saveAs: { filename -> params.prefix || params.global_prefix  ? "${params.global_prefix}-$filename" : filename }
            ]
        }

        withName: ".*EXTEND_TRINITY:SSPACE_BASIC" {
            ext.args = [
                "-x 1",
                "-o 15",
                "-r 0.75",
            ].join(' ').trim()
            publishDir = [
                [
                    path: { "${params.outdir}/assembly/assemblers/trinity/sspace_basic/" },
                    mode: params.publish_dir_mode,
                    pattern: '*.fa',
                    saveAs: { filename -> params.prefix || params.global_prefix  ? "${params.global_prefix}-$filename" : filename }
                ],
                [
                    path: { "${params.outdir}/assembly/assemblers/trinity/sspace_basic/log" },
                    mode: params.publish_dir_mode,
                    pattern: '*.txt',
                    saveAs: { filename -> params.prefix || params.global_prefix  ? "${params.global_prefix}-$filename" : filename }
                ],
            ]
        }

        withName: CAT_ASSEMBLERS {
            ext.prefix = { "${meta.id}.combined.fa" }
            publishDir = [
                path: { "${params.outdir}/assembly/assemblers/tools_combined/" },
                mode: params.publish_dir_mode,
                pattern: '*.fa',
                saveAs: { filename -> params.prefix || params.global_prefix  ? "${params.global_prefix}-$filename" : filename }
            ]
        }

        withName: PRINSEQ_CONTIG {
            ext.args = [
                "-out_format 1",
                "-lc_dust .20",
            ].join(' ').trim()
            publishDir = [
                [
                    path: { "${params.outdir}/assembly/assemblers/prinseq/scaffolds" },
                    mode: params.publish_dir_mode,
                    pattern: '*.fasta',
                    saveAs: { filename -> params.prefix || params.global_prefix  ? "${params.global_prefix}-$filename" : filename }
                ],
                [
                    path: { "${params.outdir}/assembly/assemblers/prinseq/log" },
                    mode: params.publish_dir_mode,
                    pattern: '*.log',
                    saveAs: { filename -> params.prefix || params.global_prefix  ? "${params.global_prefix}-$filename" : filename }
                ],
            ]
        }

        if (!params.skip_polishing){

            withName: BLAST_BLASTN{
                ext.args= '-max_target_seqs 5 -outfmt "6 qseqid sseqid stitle pident qlen slen length mismatch gapopen qstart qend sstart send evalue bitscore"' // don't change outfmt
                publishDir = [
                    path: { "${params.outdir}/assembly/polishing/intermediate/blast/hits" },
                    mode: params.publish_dir_mode,
                    enabled: params.save_intermediate_polishing,
                    pattern: '*.txt',
                    saveAs: { filename -> params.prefix || params.global_prefix  ? "${params.global_prefix}-$filename" : filename }
                ]
            }

            withName: BLAST_FILTER{
                ext.args= '--escore 0.01 --bitscore 50 --percent-alignment 0.80' // set 0 to deactivate filter
                publishDir = [
                    [
                        path: { "${params.outdir}/assembly/polishing/blast/" },
                        mode: params.publish_dir_mode,
                        pattern: '*filter.tsv',
                        saveAs: { filename -> params.prefix || params.global_prefix  ? "${params.global_prefix}-$filename" : filename }
                    ],
                    [
                        path: { "${params.outdir}/assembly/polishing/intermediate/blast/filtered-sequences/" },
                        mode: params.publish_dir_mode,
                        enabled: params.save_intermediate_polishing,
                        pattern: '*.fa',
                        saveAs: { filename -> params.prefix || params.global_prefix  ? "${params.global_prefix}-$filename" : filename }
                    ]
                ]
            }

            withName: KAIJU_CONTIG {
                ext.args = {"-v"}
                ext.prefix = {"${meta.id}_kaiju"}
                publishDir = [
                    path: { "${params.outdir}/assembly/polishing/intermediate/precluster/kaiju/" },
                    mode: params.publish_dir_mode,
                    enabled: params.save_intermediate_polishing,
                    pattern: '*.tsv',
                    saveAs: { filename -> params.prefix || params.global_prefix  ? "${params.global_prefix}-$filename" : filename }
                ]
            }

            withName: KRAKEN2_CONTIG {
                ext.prefix = { "${meta.id}_kraken2" }
                publishDir = [
                    path: { "${params.outdir}/assembly/polishing/intermediate/precluster/kraken2/" },
                    mode: params.publish_dir_mode,
                    enabled: params.save_intermediate_polishing,
                    pattern: '*.{txt}',
                    saveAs: { filename -> params.prefix || params.global_prefix  ? "${params.global_prefix}-$filename" : filename }
                ]
            }

            withName: EXTRACT_PRECLUSTER {
                ext.args = [
                    params.keep_unclassified ? "--keep-unclassified" : '',
                    params.precluster_merge_strategy ? "--merge-strategy ${params.precluster_merge_strategy}" : '',
                    params.precluster_exclude_taxa ? "--exclude-taxa ${params.precluster_exclude_taxa}" : '',
                    params.precluster_exclude_children ? "--exclude-children ${params.precluster_exclude_children}" : '',
                    params.precluster_exclude_parents ? "--exclude-parents ${params.precluster_exclude_parents}" : '',
                    params.precluster_include_children ? "--include-children ${params.precluster_include_children}" : '',
                    params.precluster_include_parents ? "--include-parents ${params.precluster_include_parents}" : '',
                ].join(' ').trim()
                publishDir =[
                    [
                        path: { "${params.outdir}/assembly/polishing/intermediate/precluster/sequences/${meta.sample}" },
                        mode: params.publish_dir_mode,
                        enabled: params.save_intermediate_polishing,
                        pattern: '*.fa',
                        saveAs: { filename -> params.prefix || params.global_prefix  ? "${params.global_prefix}-$filename" : filename }
                    ],
                    [
                        path: { "${params.outdir}/assembly/polishing/intermediate/precluster/merged_classifications/" },
                        mode: params.publish_dir_mode,
                        enabled: params.save_intermediate_polishing,
                        pattern: '*.txt',
                        saveAs: { filename -> params.prefix || params.global_prefix  ? "${params.global_prefix}-$filename" : filename }
                    ]
                ]
            }


            withName: CDHIT_CDHITEST{
                ext.prefix = { "${meta.id}_cdhit"}
                ext.args = [
                        // "-l ${params.min_contig_size}",
<<<<<<< HEAD
                        // "-c $id_treshhold_cdhit",
=======
                        "-c ${id_threshold_cdhit}",
>>>>>>> 54e1836f
                        "-d 50", // length of the description
                        "-mask rRyYkKsSwWmMbBdDhHvVnN",
                ].join(' ').trim()
                publishDir =[
                    [
                        path: { "${params.outdir}/assembly/polishing/cdhit/${meta.sample}/references" },
                        mode: params.publish_dir_mode,
                        pattern: '*.fa',
                        saveAs: { filename -> params.prefix || params.global_prefix  ? "${params.global_prefix}-$filename" : filename }
                    ],
                    [
                        path: { "${params.outdir}/assembly/polishing/cdhit/${meta.sample}/clusters" },
                        mode: params.publish_dir_mode,
                        pattern: '*.clstr',
                        saveAs: { filename -> params.prefix || params.global_prefix  ? "${params.global_prefix}-$filename" : filename }
                    ]
                ]
            }

            withName: VSEARCH_CLUSTER {
                ext.prefix = { "${meta.id}_vsearch"}
                ext.args = [
                        "--maxseqlength ${params.max_contig_size}",
                        "--strand both",
                        "--id ${params.identity_threshold}",
                        "--iddef 0",                                            // 0-4=CD-HIT,all,int,MBL,BLAST https://drive5.com/usearch/manual8.1/id_definitions.html
                        "--no_progress",
                        "--qmask 'none'",
                    ].join(' ').trim()
                ext.args2 = "--cluster_fast"
                ext.args3 = "--uc"                                              // if you change this, code will crash
                publishDir =[
                    [
                        path: { "${params.outdir}/assembly/polishing/vsearch/${meta.sample}" },
                        mode: params.publish_dir_mode,
                        pattern: '*.{gz,bam}',
                        saveAs: { filename -> params.prefix || params.global_prefix  ? "${params.global_prefix}-$filename" : filename }
                    ]
                ]
            }

            withName: MMSEQS_CREATEDB{
                ext.prefix = { "${meta.id}" }
                publishDir =[
                    [
                        path: { "${params.outdir}/assembly/polishing/intermediate/mmseqs/sequence_db" },
                        mode: params.publish_dir_mode,
                        enabled: params.save_intermediate_polishing,
                        saveAs: { filename ->
                            filename.equals('versions.yml') ? null :
                            params.prefix || params.global_prefix  ? "${params.global_prefix}-$filename" : filename }
                    ]
                ]
            }

            // in almost all cases, the cascaded clustering will be the best option: mmseqs_cluster over mmseqs_linclust
            withName: MMSEQS_LINCLUST{
                ext.prefix = { "${meta.id}cl" }
                ext.args = [
                        "--min-seq-id ${params.identity_threshold}",    // List as a match if above for clustering
                        "-c 0.700",                                     // fraction aligned of the shorter sequence
                        "--cov-mode 2",                                 // coverage of query
                        "--cluster-mode ${params.mmseqs_cluster_mode}", // connected components ~ BLASTclust
                    ].join(' ').trim()
                publishDir =[
                    [
                        path: { "${params.outdir}/assembly/polishing/intermediate/mmseqs/clustered_db" },
                        mode: params.publish_dir_mode,
                        enabled: params.save_intermediate_polishing,
                        saveAs: { filename ->
                                filename.equals('versions.yml') ? null :
                                params.prefix || params.global_prefix  ? "${params.global_prefix}-$filename" : filename }
                    ]
                ]
            }

            withName: MMSEQS_CLUSTER{
                ext.prefix = { "${meta.id}cl" }
                ext.args = [
                        // "--min-seq-id ${params.identity_threshold}",    // List as a match if above for clustering
                        "-c 0.700",                                     // fraction aligned of the shorter sequence
                        "--cov-mode 2",                                 // coverage of query
                        "-s 7",                                         // senstive
                        "--cluster-mode ${params.mmseqs_cluster_mode}", // connected components ~ BLASTclust
                    ].join(' ').trim()
                publishDir =[
                    [
                        path: { "${params.outdir}/assembly/polishing/intermediate/mmseqs/clustered_db" },
                        mode: params.publish_dir_mode,
                        enabled: params.save_intermediate_polishing,
                        saveAs: { filename ->
                            filename.equals('versions.yml') ? null :
                            params.prefix || params.global_prefix  ? "${params.global_prefix}-$filename" : filename }
                    ]
                ]
            }

            withName: MMSEQS_CREATETSV{
                ext.prefix = { "${meta.id}_mmseqs"}
                publishDir =[
                    [
                        path: { "${params.outdir}/assembly/polishing/mmseqs/${meta.sample}" },
                        mode: params.publish_dir_mode,
                        pattern: "*.tsv",
                        saveAs: { filename -> params.prefix || params.global_prefix  ? "${params.global_prefix}-$filename" : filename }
                    ]
                ]
            }

            withName: VRHYME_VRHYME{
                ext.prefix = { "${meta.id}_vrhyme"}
                ext.args = [
                        // "-l ${params.min_contig_size}", minimum size cannot be lower then 2000bp
                        "--mems 50",
                    ].join(' ').trim()
                publishDir =[
                    [
                        path: { "${params.outdir}/assembly/polishing/vrhyme/${meta.sample}" },
                        mode: params.publish_dir_mode,
                        saveAs: { filename ->
                            filename.equals('versions.yml') ? null :
                            params.prefix || params.global_prefix  ? "${params.global_prefix}-$filename" : filename }
                    ]
                ]
            }

            withName: MASH_DIST{
                ext.args = [
                        "-i",                                   // sketch sequence not file, **don't change will make pipeline fail**
                        "-t",                                   // table format **don't change will make pipeline fail**
                        "-s ${params.mash_sketch_size}",        // sketch size
                        "-k ${params.mash_sketch_kmer_size}",   // k-mer size
                    ].join(' ').trim()
                publishDir =[
                    [
                        path: { "${params.outdir}/assembly/polishing/mash/${meta.sample}/dist" },
                        mode: params.publish_dir_mode,
                        pattern: '*.txt',
                        saveAs: { filename -> params.prefix || params.global_prefix  ? "${params.global_prefix}-$filename" : filename }
                    ]
                ]
            }

            withName: NETWORK_CLUSTER {
                ext.prefix = { "${meta.id}_mash"}
                ext.args = [
<<<<<<< HEAD
=======
                        params.identity_threshold? "--score ${params.identity_threshold}": "",             // List as a match if above for clustering
>>>>>>> 54e1836f
                        params.assembler_patterns ? "--pattern ${params.assembler_patterns}" : "",            // pattern to recoginze contigs from the different assemblers
                    ].join(' ').trim()
                publishDir =[
                    [
                        path: { "${params.outdir}/assembly/polishing/mash/${meta.sample}/cluster" },
                        mode: params.publish_dir_mode,
                        pattern: '*.tsv',
                        saveAs: { filename -> params.prefix || params.global_prefix  ? "${params.global_prefix}-$filename" : filename }
                    ],
                    [
                        path: { "${params.outdir}/assembly/polishing/mash/${meta.sample}/visual" },
                        mode: params.publish_dir_mode,
                        pattern: '*.{png,pdf}',
                        saveAs: { filename -> params.prefix || params.global_prefix  ? "${params.global_prefix}-$filename" : filename }
                    ]
                ]
            }

            withName: EXTRACT_CLUSTER {
                ext.args = [
                        params.assembler_patterns ? "--pattern ${params.assembler_patterns}" : "",    // pattern to recoginze contigs from the different assemblers
                    ].join(' ').trim()
                publishDir =[
                    [
                        path: { "${params.outdir}/assembly/polishing/intermediate/cluster/${meta.sample}" },
                        mode: params.publish_dir_mode,
                        enabled: params.save_intermediate_polishing,
                        pattern: '*.{json,tsv}',
                        saveAs: { filename -> params.prefix || params.global_prefix  ? "${params.global_prefix}-$filename" : filename }
                    ],
                ]
            }

            withName: RENAME_FASTA_HEADER_SINGLETON {
                publishDir = [
                    enabled: false
                ]
            }

            withName: CAT_CLUSTER {
                publishDir = [
                    enabled: false
                ]
            }

            withName: MINIMAP2_CONTIG_ALIGN {
                publishDir = [
                    path: { "${params.outdir}/assembly/polishing/scaffolding/${meta.sample}/minimap" },
                    mode: params.publish_dir_mode,
                    enabled: params.save_intermediate_polishing,
                    pattern: "*.bam",
                    saveAs: { filename -> params.prefix || params.global_prefix  ? "${params.global_prefix}-$filename" : filename }
                ]
            }
            withName: MINIMAP2_CONTIG_INDEX {
                publishDir = [
                    path: { "${params.outdir}/assembly/polishing/scaffolding/${meta.sample}/minimap" },
                    mode: params.publish_dir_mode,
                    enabled: params.save_intermediate_polishing,
                    pattern: "*.mmi",
                    saveAs: { filename -> params.prefix || params.global_prefix  ? "${params.global_prefix}-$filename" : filename }
                ]
            }

            withName: IVAR_CONTIG_CONSENSUS {
                ext.prefix = { "${meta.id}_consensus" } // DON'T CHANGE
                ext.args = [
                    '-t 0.51',  // frequency to call consensus: 0.51 just the majority rule
                    '-q 0',     // minimum quality score : 0 (no quality is provided)
                    '-m 1',     // minimum depth to call consensus
                    '-n N'      // Characters to print in regions with less coverage
                ].join(' ').trim()
                ext.args2 = '--count-orphans --max-depth 0 --min-BQ 0 --no-BAQ -aa'
                publishDir = [
                    [
                        path: { "${params.outdir}/assembly/polishing/scaffolding/${meta.sample}" },
                        mode: params.publish_dir_mode,
                        enabled: params.save_intermediate_polishing,
                        pattern: "*.fa",
                        saveAs: { filename -> params.prefix || params.global_prefix  ? "${params.global_prefix}-$filename" : $filename }
                    ],
                    [
                        path: { "${params.outdir}/assembly/polishing/scaffolding/${meta.sample}" },
                        mode: params.publish_dir_mode,
                        enabled: params.save_intermediate_polishing,
                        pattern: "*.mpileup",
                        saveAs: { filename -> params.prefix || params.global_prefix  ? "${params.global_prefix}-$filename" : filename }
                    ]
                ]
            }

            withName: RENAME_FASTA_HEADER_CONTIG_CONSENSUS{
                ext.prefix = { "${meta.id}_consensus" } // DON'T CHANGE
                publishDir = [
                    enabled: false
                ]
            }

            withName: LOWCOV_TO_REFERENCE {
                ext.prefix = { "${meta.id}_consensus" } // DON'T CHANGE
                publishDir = [
                    path: { "${params.outdir}/assembly/polishing/scaffolding/${meta.sample}" },
                    mode: params.publish_dir_mode,
                    enabled: params.save_intermediate_polishing,
                    pattern: "*.fa",
                    saveAs: { filename -> params.prefix || params.global_prefix  ? "${params.global_prefix}-$filename-hybrid" : "$filename-hybrid" }
                ]
            }
        }
    }

    withName: CAT_CAT_READS {
        publishDir = [
            enabled: false
        ]
    }


    withName: MASH_SKETCH {
        ext.args = [
            "-s ${params.mash_sketch_size}",        // sketch size
            "-k ${params.mash_sketch_kmer_size}",   // k-mer size
            "-i ",                                  // Sketch individual sequences DON'T CHANGE
        ].join(' ').trim()
        publishDir = [
            path: { "${params.outdir}/variants/mapping-info/mash/sketch" },
            mode: params.publish_dir_mode,
            pattern: '*.msh',
            saveAs: { filename -> params.prefix || params.global_prefix  ? "${params.global_prefix}-$filename" : filename }
        ]
    }

    withName: MASH_SCREEN {
        publishDir = [
            path: { "${params.outdir}/variants/mapping-info/mash/screen" },
            mode: params.publish_dir_mode,
            pattern: '*.screen',
            saveAs: { filename -> params.prefix || params.global_prefix  ? "${params.global_prefix}-$filename" : filename }
        ]
    }

    withName: SELECT_REFERENCE {
        publishDir = [
            path: { "${params.outdir}/variants/mapping-info/mash/select-ref" },
            mode: params.publish_dir_mode,
            pattern: '*.json',
            saveAs: { filename -> params.prefix || params.global_prefix  ? "${params.global_prefix}-$filename" : filename }
        ]
    }

    //
    // Iterative mapping
    // use the '$meta.iteration' variable to create a new directory for each iteration when publishing the dir's of the modules
    //
    if (!params.skip_iterative_refinement || !params.skip_variant_calling){

        withName: BWAMEM2_INDEX {
            ext.prefix = { "${meta.id}_${meta.previous_step}" } // DON'T CHANGE
            publishDir = [
                path: { "${meta.iteration}" == "variant-calling" ?
                    "${params.outdir}/variants/mapping-info/bwamem2/index/${meta.id}" :
                    "${params.outdir}/assembly/polishing/iterations/${meta.step}/bwamem2/index/${meta.id}" },
                mode: params.publish_dir_mode,
                saveAs: { filename ->
                            filename.equals('versions.yml') ? null :
                            params.prefix || params.global_prefix  ? "${params.global_prefix}-$filename" : filename }
            ]
        }

        withName: BWAMEM2_MEM {
            ext.args   = {"-R '@RG\\tID:${meta.id}\\tSM:${meta.sample}\\tPL:ILLUMINA' "}
            ext.args2  = '-O BAM'
            ext.prefix = { "${meta.id}_${meta.previous_step}" } // DON'T CHANGE
            publishDir = [
                [
                    path: {
                        "${meta.iteration}" == "variant-calling" ?
                    "${params.outdir}/variants/mapping-info/bwamem2/unmapped/${meta.sample}" :
                    "${params.outdir}/assembly/polishing/iterations/${meta.step}/bwamem2/unmapped/${meta.sample}" },
                    mode: params.publish_dir_mode,
                    pattern: "*.fastq.gz",
                    saveAs: { filename -> params.prefix || params.global_prefix  ? "${params.global_prefix}-$filename" : filename }
                ],
                [
                    path: { "${meta.iteration}" == "variant-calling" ?
                    "${params.outdir}/variants/mapping-info/bwamem2/bam/${meta.sample}" :
                    "${params.outdir}/assembly/polishing/iterations/${meta.step}/bwamem2/bam/${meta.sample}" },
                    mode: params.publish_dir_mode,
                    pattern: "*.bam",
                    saveAs: { filename -> params.prefix || params.global_prefix  ? "${params.global_prefix}-$filename" : filename }
                ]
            ]
        }

        withName: BWA_INDEX {
            ext.prefix = { "${meta.id}_${meta.previous_step}" } // DON'T CHANGE
            publishDir = [
                path: { "${meta.iteration}" == "variant-calling" ?
                    "${params.outdir}/variants/mapping-info/bwa/index/${meta.id}}" :
                    "${params.outdir}/assembly/polishing/iterations/${meta.step}/bwa/index/${meta.id}" },
                mode: params.publish_dir_mode,
                saveAs: { filename ->
                            filename.equals('versions.yml') ? null :
                            params.prefix || params.global_prefix  ? "${params.global_prefix}-$filename" : filename }
            ]
        }

        withName: BWA_MEM {
            ext.args2  = '-O BAM'
            ext.prefix = { "${meta.id}_${meta.previous_step}" } // DON'T CHANGE
            publishDir = [
                [
                    path: {
                        "${meta.iteration}" == "variant-calling" ?
                    "${params.outdir}/variants/mapping-info/bwamem2/unmapped/${meta.sample}" :
                    "${params.outdir}/assembly/polishing/iterations/${meta.step}/bwamem2/unmapped/${meta.sample}" },
                    mode: params.publish_dir_mode,
                    pattern: "*.fastq.gz",
                    saveAs: { filename -> params.prefix || params.global_prefix  ? "${params.global_prefix}-$filename" : filename }
                ],
                [
                    path: { "${meta.iteration}" == "variant-calling" ?
                    "${params.outdir}/variants/mapping-info/bwamem2/bam/${meta.sample}" :
                    "${params.outdir}/assembly/polishing/iterations/${meta.step}/bwamem2/bam/${meta.sample}" },
                    mode: params.publish_dir_mode,
                    pattern: "*.bam",
                    saveAs: { filename -> params.prefix || params.global_prefix  ? "${params.global_prefix}-$filename" : filename }
                ]
            ]
        }

        withName: BOWTIE2_BUILD {
            ext.prefix = { "${meta.id}_${meta.previous_step}" } // DON'T CHANGE
            publishDir = [
                path: { "${meta.iteration}" == "variant-calling" ?
                    "${params.outdir}/variants/mapping-info/bowtie2/build/${meta.id}" :
                    "${params.outdir}/assembly/polishing/iterations/${meta.step}/bowtie2/build/${meta.id}" },
                mode: params.publish_dir_mode,
                pattern: "*.bt2l",
                saveAs: { filename -> params.prefix || params.global_prefix  ? "${params.global_prefix}-$filename" : filename }
            ]
        }

        withName: BOWTIE2_ALIGN {
            ext.args   = '--local --very-sensitive-local --seed 1'
            ext.args2  = '-O BAM'
            ext.prefix = { "${meta.id}_${meta.previous_step}" } // DON'T CHANGE
            publishDir = [
                [
                    path: { "${meta.iteration}" == "variant-calling" ?
                        "${params.outdir}/variants/mapping-info/bowtie2/log/${meta.sample}" :
                        "${params.outdir}/assembly/polishing/iterations/${meta.step}/bowtie2/log/${meta.sample}" },
                    mode: params.publish_dir_mode,
                    pattern: "*.log",
                    saveAs: { filename -> params.prefix || params.global_prefix  ? "${params.global_prefix}-$filename" : filename }
                ],
                [
                    path: { "${meta.iteration}" == "variant-calling" ?
                    "${params.outdir}/variants/mapping-info/bowtie2/unmapped/${meta.sample}" :
                    "${params.outdir}/assembly/polishing/iterations/${meta.step}/bowtie2/unmapped/${meta.sample}" },
                    mode: params.publish_dir_mode,
                    pattern: "*.fastq.gz",
                    saveAs: { filename -> params.prefix || params.global_prefix  ? "${params.global_prefix}-$filename" : filename }
                ],
                [
                    path: { "${meta.iteration}" == "variant-calling" ?
                    "${params.outdir}/variants/mapping-info/bowtie2/bam/${meta.sample}" :
                    "${params.outdir}/assembly/polishing/iterations/${meta.step}/bowtie2/bam/${meta.sample}" },
                    mode: params.publish_dir_mode,
                    pattern: "*.bam",
                    saveAs: { filename -> params.prefix || params.global_prefix  ? "${params.global_prefix}-$filename" : filename }
                ]
            ]
        }

        withName: SAMTOOLS_FAIDX {
            publishDir = [
                    enabled: false
                    ]
        }

        withName: UMITOOLS_DEDUP {
            ext.args = [
                "${params.umi_separator}" ? "--umi-separator='${params.umi_separator}'" : "",
                "${params.umitools_dedup_strategy}" ? "--method ${params.umitools_dedup_strategy}" : "",
            ].join(' ').trim()
            ext.prefix = { "${meta.id}.${meta.previous_step}.umi_deduplicated" } // DON'T CHANGE
            publishDir = [
                [
                    path: { "${meta.iteration}" == "variant-calling" ?
                    "${params.outdir}/variants/mapping-info/deduplicate/log/${meta.sample}" :
                    "${params.outdir}/assembly/polishing/iterations/${meta.step}/deduplicate/log" },
                    mode: params.publish_dir_mode,
                    pattern: '*.{tsv,log}',
                    saveAs: { filename -> params.prefix || params.global_prefix  ? "${params.global_prefix}-$filename" : filename }
                ],
                [
                    path: { "${meta.iteration}" == "variant-calling" ?
                    "${params.outdir}/variants/mapping-info/deduplicate/bam/${meta.sample}" :
                    "${params.outdir}/assembly/polishing/iterations/${meta.step}/deduplicate/bam" },
                    mode: params.publish_dir_mode,
                    pattern: '*.bam',
                saveAs: { filename -> params.prefix || params.global_prefix  ? "${params.global_prefix}-$filename" : filename }
                ]
            ]
        }
        if (params.deduplicate && params.with_umi){
            withName: ".*BAM_DEDUPLICATE:SAMTOOLS_INDEX" {
                ext.prefix = { "${meta.id}.${meta.previous_step}.umi_deduplicated" } // DON'T CHANGE
                publishDir =
                    [
                        path: { "${meta.iteration}" == "variant-calling" ?
                        "${params.outdir}/variants/mapping-info/deduplicate/bam/${meta.sample}" :
                        "${params.outdir}/assembly/polishing/iterations/${meta.step}/deduplicate/bam" },
                        mode: params.publish_dir_mode,
                        pattern: '*.bam',
                        saveAs: { filename -> params.prefix || params.global_prefix  ? "${params.global_prefix}-$filename" : filename }
                    ]
            }
        }


        withName: PICARD_MARKDUPLICATES {
            ext.args = [
                '--ASSUME_SORTED true',
                '--VALIDATION_STRINGENCY LENIENT',
                '--TMP_DIR tmp',
                '--REMOVE_DUPLICATES true',
            ].join(' ').trim()
            ext.prefix = { "${meta.id}_${meta.previous_step}.dedup" }
            publishDir = [
                [
                    path: { "${meta.iteration}" == "variant-calling" ?
                    "${params.outdir}/variants/mapping-info/deduplicate/log/${meta.sample}" :
                    "${params.outdir}/assembly/polishing/iterations/${meta.step}/deduplicate/log" },
                    mode: params.publish_dir_mode,
                    pattern: '*metrics.txt',
                    saveAs: { filename -> params.prefix || params.global_prefix  ? "${params.global_prefix}-$filename" : filename }
                ],
                [
                    path: { "${meta.iteration}" == "variant-calling" ?
                    "${params.outdir}/variants/mapping-info/deduplicate/bam/${meta.sample}" :
                    "${params.outdir}/assembly/polishing/iterations/${meta.step}/deduplicate/bam" },
                    mode: params.publish_dir_mode,
                    pattern: '*.bam',
                    saveAs: { filename -> params.prefix || params.global_prefix  ? "${params.global_prefix}-$filename" : filename }
                ]
            ]
        }

        // No need to publish results are integrated in report
        withName: ".*BAM_FLAGSTAT_FILTER:.*" {
            publishDir =  [ enabled: false ]
        }

        withName: SAMTOOLS_SORT_DEDUPPED {
            ext.prefix = { "${meta.id}_${meta.previous_step}.sorted" } // DON'T CHANGE
            publishDir = [
                path: { "${meta.iteration}" == "variant-calling" ?
                    "${params.outdir}/variants/mapping-info/deduplicate/sorted_bam/${meta.sample}" :
                    "${params.outdir}/assembly/polishing/iterations/${meta.step}/deduplicate/sorted_bam/" },
                mode: params.publish_dir_mode,
                pattern: '*.bam',
                saveAs: { filename -> params.prefix || params.global_prefix  ? "${params.global_prefix}-$filename" : filename }
            ]
        }

        if ( params.mapping_stats | params.intermediate_mapping_stats ) {
            withName: ".*BAM_STATS_METRICS:SAMTOOLS_INDEX" {
                ext.prefix = { "${meta.id}_${meta.previous_step}.sorted" } // DON'T CHANGE
                publishDir = [
                    path: { "${meta.iteration}" == "variant-calling" ?
                    "${params.outdir}/variants/mapping-info/deduplicate/sorted_bam/${meta.sample}" :
                    "${params.outdir}/assembly/polishing/iterations/${meta.step}/deduplicate/sorted_bam/" },
                    mode: params.publish_dir_mode,
                    pattern: '*.bai',
                    saveAs: { filename -> params.prefix || params.global_prefix  ? "${params.global_prefix}-$filename" : filename }
                ]
            }

            withName: PICARD_COLLECTMULTIPLEMETRICS {
                ext.args = [
                    '--VALIDATION_STRINGENCY LENIENT',
                    '--TMP_DIR tmp',
            ].join(' ').trim()
                ext.prefix = { "${meta.id}_${meta.previous_step}" } // DON'T CHANGE
                publishDir = [
                    path: { "${meta.iteration}" == "variant-calling" ?
                    "${params.outdir}/variants/mapping-info/picard/${meta.sample}" :
                    "${params.outdir}/assembly/polishing/iterations/${meta.step}/metrics/picard/" },
                    mode: params.publish_dir_mode,
                    pattern: '*{metrics,pdf}',
                    saveAs: { filename -> params.prefix || params.global_prefix  ? "${params.global_prefix}-$filename" : filename }
                ]
            }

            withName: ".*BAM_STATS_METRICS:BAM_STATS_SAMTOOLS:SAMTOOLS_STATS" {
                ext.prefix = { "${meta.id}_${meta.previous_step}" } // DON'T CHANGE
                publishDir = [
                    path: { "${meta.iteration}" == "variant-calling" ?
                    "${params.outdir}/variants/mapping-info/metrics/stats/${meta.sample}" :
                    "${params.outdir}/assembly/polishing/iterations/${meta.step}/metrics/stats/" },
                    mode: params.publish_dir_mode,
                    pattern: '*.stats',
                    saveAs: { filename -> params.prefix || params.global_prefix  ? "${params.global_prefix}-$filename" : filename }
                ]
            }

            withName: ".*BAM_STATS_METRICS:BAM_STATS_SAMTOOLS:SAMTOOLS_FLAGSTAT" {
                ext.prefix = { "${meta.id}_${meta.previous_step}" } // DON'T CHANGE
                publishDir = [
                    path: { "${meta.iteration}" == "variant-calling" ?
                    "${params.outdir}/variants/mapping-info/metrics/flagstat/${meta.sample}" :
                    "${params.outdir}/assembly/polishing/iterations/${meta.step}/metrics/flagstat/" },
                    mode: params.publish_dir_mode,
                    pattern: '*.flagstat',
                    saveAs: { filename -> params.prefix || params.global_prefix  ? "${params.global_prefix}-$filename" : filename }
                ]
            }

            withName: ".*BAM_STATS_METRICS:BAM_STATS_SAMTOOLS:SAMTOOLS_IDXSTATS" {
                ext.prefix = { "${meta.id}_${meta.previous_step}" } // DON'T CHANGE
                publishDir = [
                    path: { "${meta.iteration}" == "variant-calling" ?
                    "${params.outdir}/variants/mapping-info/metrics/idxstats/${meta.sample}" :
                    "${params.outdir}/assembly/polishing/iterations/${meta.step}/metrics/idxstats/" },
                    mode: params.publish_dir_mode,
                    pattern: '*.idxstats',
                    saveAs: { filename -> params.prefix || params.global_prefix  ? "${params.global_prefix}-$filename" : filename }
                ]
            }

            withName: MOSDEPTH {
                ext.prefix = { "${meta.id}_${meta.previous_step}" } // DON'T CHANGE
                publishDir = [
                    path: { "${meta.iteration}" == "variant-calling" ?
                    "${params.outdir}/variants/mapping-info/metrics/mosdepth/${meta.sample}" :
                    "${params.outdir}/assembly/polishing/iterations/${meta.step}/metrics/mosdepth/" },
                    mode: params.publish_dir_mode,
                    pattern: '*.{txt,gz,gz.csi}',
                    saveAs: { filename -> params.prefix || params.global_prefix  ? "${params.global_prefix}-$filename" : filename }
                ]
            }
        }

        withName: BCFTOOLS_MPILEUP {
            ext.args = [
                '--ignore-overlaps',        // ignore overlapping reads
                '--count-orphans',          // Do not skip anomalous read pairs in variant calling.
                '--max-depth 800000',       // Maximum number of reads to start to consider at each location
                '--min-BQ 20',              // Minimum base quality
                '--annotate FORMAT/AD,FORMAT/ADF,FORMAT/ADR,FORMAT/DP,FORMAT/SP,INFO/AD,INFO/ADF,INFO/ADR'].join(' ').trim()
            ext.args2 = [
                '--ploidy 2',               // Ploidy of the sample, how many alleles should be considered at a location
                '--keep-alts',              // Keep alternate alleles
                '--keep-masked-ref',        // Masked reference positions (reference is 'N') need to be considered as well
                '--multiallelic-caller',    // Call multiallelic variants
                '--variants-only'           // Only output variant sites that are significant
            ].join(' ').trim()
            ext.args3 = [
                "--include 'INFO/DP>=10'",  // Minimum depth of coverage
            ].join(' ').trim()
            ext.prefix = { "${meta.id}_${meta.previous_step}.org" } // DON'T CHANGE
            publishDir = [
                path: { "${meta.iteration}" == "variant-calling" ?
                    "${params.outdir}/variants/bcftools/${meta.sample}" :
                    "${params.outdir}/assembly/polishing/iterations/${meta.step}/variants/bcftools" },
                mode: params.publish_dir_mode,
                pattern: '*.{bcf,vcf,bcf.gz,vcf.gz,.mpileup.gz}',
                saveAs: { filename -> params.prefix || params.global_prefix  ? "${params.global_prefix}-$filename" : filename }
            ]
        }

        withName: BCFTOOLS_NORM {
            ext.args = [
                '--do-not-normalize',   // Do not turn on indel normalisation, only split up
                '--output-type z',      // Output compressed VCF
                '--multiallelics -any'  // split multiallelic sites into biallelic records (-) and SNPs and indels should be merged into a single record, specify any.
            ].join(' ').trim()
            ext.prefix = { "${meta.id}_${meta.previous_step}.norm" } // DON'T CHANGE
            publishDir = [
                path: { "${meta.iteration}" == "variant-calling" ?
                    "${params.outdir}/variants/bcftools/${meta.sample}" :
                    "${params.outdir}/assembly/polishing/iterations/${meta.step}/variants/bcftools" },
                mode: params.publish_dir_mode,
                pattern: "*.vcf.gz",
                saveAs: { filename -> params.prefix || params.global_prefix  ? "${params.global_prefix}-$filename" : filename }
            ]
        }

        if (!params.skip_iterative_refinement && params.intermediate_consensus_caller == "bcftools"){
            withName: ".*:ITERATION_.*:BCFTOOLS_FILTER" {
                ext.prefix = { "${meta.id}_${meta.previous_step}.filtered" } // DON'T CHANGE
                ext.args   = [
                        '--output-type z',
                        intermediate_variant_caller == 'ivar'     ? "--include 'FORMAT/ALT_FREQ >= 0.75'"           : '',
                        intermediate_variant_caller == 'bcftools' ? "--include 'FORMAT/AD[:1] / FORMAT/DP >= 0.75'" : '',
                    ].join(' ').trim()
                publishDir = [
                    path: { "${params.outdir}/assembly/polishing/iterations/${meta.step}/variants/${params.intermediate_variant_caller}" },
                    mode: params.publish_dir_mode,
                    pattern: "*.{bcf,vcf,bcf.gz,vcf.gz}",
                    saveAs: { filename -> params.prefix || params.global_prefix  ? "${params.global_prefix}-$filename" : filename }
                ]
            }
        }

        if (!params.skip_variant_calling){
            withName: ".*:FASTQ_FASTA_MAP_CONSENSUS.*BCFTOOLS_FILTER" {
                ext.prefix = { "${meta.id}_${meta.previous_step}.filtered" } // DON'T CHANGE
                ext.args   = [
                        '--output-type z',
                        variant_caller == 'ivar'     ? "--include 'FORMAT/ALT_FREQ >= 0.75'"           : '',
                        variant_caller == 'bcftools' ? "--include 'FORMAT/AD[:1] / FORMAT/DP >= 0.75'" : '',
                    ].join(' ').trim()
                publishDir = [
                    path: { "${params.outdir}/variants/${params.variant_caller}/${meta.sample}" },
                    mode: params.publish_dir_mode,
                    pattern: "*.{bcf,vcf,bcf.gz,vcf.gz}",
                    saveAs: { filename -> params.prefix || params.global_prefix  ? "${params.global_prefix}-$filename" : filename }
                ]
            }
        }

        withName: IVAR_VARIANTS {
            ext.args = [
                '-q 20',   // Minimum base quality
                '-m 10'    // Minimum depth of coverage
            ].join(' ').trim()
            ext.args2 = '--ignore-overlaps --count-orphans --max-depth 0 --no-BAQ --min-BQ 0'
            ext.prefix = { "${meta.id}_${meta.previous_step}" } // DON'T CHANGE
            publishDir = [
                path: { "${meta.iteration}" == "variant-calling" ?
                    "${params.outdir}/variants/ivar/${meta.sample}" :
                    "${params.outdir}/assembly/polishing/iterations/${meta.step}/variants/ivar/${meta.sample}" },
                mode: params.publish_dir_mode,
                pattern: "*.{tsv,mpileup}",
                saveAs: { filename -> params.prefix || params.global_prefix  ? "${params.global_prefix}-$filename" : filename }
            ]
        }

        withName: IVAR_VARIANTS_TO_VCF {
            ext.prefix = { "${meta.id}_${meta.previous_step}" } // DON'T CHANGE
            publishDir = [
                path: { "${meta.iteration}" == "variant-calling" ?
                    "${params.outdir}/variants/ivar/${meta.sample}" :
                    "${params.outdir}/assembly/polishing/iterations/${meta.step}/variants/ivar/${meta.sample}" },
                mode: params.publish_dir_mode,
                pattern: '*.{log,vcf}',
                saveAs: { filename -> params.prefix || params.global_prefix  ? "${params.global_prefix}-$filename" : filename }
            ]
        }

        withName: BCFTOOLS_SORT {
            ext.prefix = { "${meta.id}_${meta.previous_step}.sort" } // DON'T CHANGE
            publishDir = [
                path: { "${meta.iteration}" == "variant-calling" ?
                    "${params.outdir}/variants/${params.variant_caller}/${meta.sample}" :
                    "${params.outdir}/assembly/polishing/iterations/${meta.step}/variants/${params.intermediate_variant_caller}/${meta.sample}" },
                mode: params.publish_dir_mode,
                pattern: '*.vcf',
                saveAs: { filename -> params.prefix || params.global_prefix  ? "${params.global_prefix}-$filename" : filename }
            ]
        }

        withName: TABIX_TABIX {
            ext.args = '-p vcf -f'
            ext.prefix = { "${meta.id}_${meta.previous_step}" } // DON'T CHANGE
            publishDir = [
                path: { "${meta.iteration}" == "variant-calling" ?
                    "${params.outdir}/variants/${params.variant_caller}/${meta.sample}" :
                    "${params.outdir}/assembly/polishing/iterations/${meta.step}/variants/${params.intermediate_variant_caller}/${meta.sample}" },
                mode: params.publish_dir_mode,
                pattern: '*.{csi,tbi}',
                saveAs: { filename -> params.prefix || params.global_prefix  ? "${params.global_prefix}-$filename" : filename }
            ]
        }

        withName: BCFTOOLS_STATS {
            ext.prefix = { "${meta.id}_${meta.previous_step}" } // DON'T CHANGE
            publishDir = [
                path: { "${meta.iteration}" == "variant-calling" ?
                    "${params.outdir}/variants/${params.variant_caller}/${meta.sample}" :
                    "${params.outdir}/assembly/polishing/iterations/${meta.step}/variants/${params.intermediate_variant_caller}/${meta.sample}" },
                mode: params.publish_dir_mode,
                pattern: '*.{txt}',
                saveAs: { filename -> params.prefix || params.global_prefix  ? "${params.global_prefix}-$filename" : filename }
            ]
        }

        withName: MAKE_BED_MASK {
            ext.args = "-a --ignore-overlaps --count-orphans --max-depth 0 --min-BQ 0"
            ext.args2 = 10
            ext.prefix = { "${meta.id}_${meta.previous_step}" } // DON'T CHANGE
            publishDir = [
                path: { "${meta.iteration}" == "variant-calling" ?
                    "${params.outdir}/consensus/mask/${meta.sample}" :
                    "${params.outdir}/assembly/polishing/iterations/${meta.step}/consensus/mask" },
                mode: params.publish_dir_mode,
                enabled: params.save_intermediate_polishing,
                pattern: '*.{mpileup}',
                saveAs: { filename -> params.prefix || params.global_prefix  ? "${params.global_prefix}-$filename" : filename }
            ]
        }

        withName: BEDTOOLS_MERGE {
            ext.prefix = { "${meta.id}_${meta.previous_step}.merged" } // DON'T CHANGE
            publishDir = [
                path: { "${meta.iteration}" == "variant-calling" ?
                    "${params.outdir}/consensus/mask/${meta.sample}" :
                    "${params.outdir}/assembly/polishing/iterations/${meta.step}/consensus/mask" },
                mode: params.publish_dir_mode,
                enabled: params.save_intermediate_polishing,
                pattern: '*.{bed}',
                saveAs: { filename -> params.prefix || params.global_prefix  ? "${params.global_prefix}-$filename" : filename }
            ]
        }

        withName: BEDTOOLS_MASKFASTA {
            ext.prefix = { "${meta.id}_${meta.previous_step}.masked" } // DON'T CHANGE
            publishDir = [
                path: { "${meta.iteration}" == "variant-calling" ?
                    "${params.outdir}/consensus/mask/${meta.sample}" :
                    "${params.outdir}/assembly/polishing/iterations/${meta.step}/consensus/mask" },
                mode: params.publish_dir_mode,
                enabled: false,
                pattern: '*.{fa}',
                saveAs: { filename -> params.prefix || params.global_prefix  ? "${params.global_prefix}-$filename" : filename }
            ]
        }

        withName: BCFTOOLS_CONSENSUS {
            ext.prefix = { "${meta.id}_it${meta.iteration}" } // DON'T CHANGE
            publishDir = [
                path: { "${meta.iteration}" == "variant-calling" ?
                    "${params.outdir}/consensus/seq/${meta.sample}" :
                    "${params.outdir}/assembly/polishing/iterations/${meta.step}/consensus/seq/${meta.sample}" },
                enabled: false,
                mode: params.publish_dir_mode,
                pattern: '*.{fa}',
                saveAs: { filename -> params.prefix || params.global_prefix  ? "${params.global_prefix}-$filename" : filename }
            ]
        }

        withName: IVAR_CONSENSUS {
            ext.args = [
                '-t 0.75',          // frequency to call consensus: 0.75 just the majority rule
                '-q 20',            // minimum quality score of base
                '-m 10',            // minimum depth to call consensus
                '-n N'              // Characters to print in regions with less coverage
            ].join(' ').trim()
            ext.args2 = [
                '--count-orphans',  // Do not skip anomalous read pairs in variant calling.
                '--max-depth 0',    // Maximum number of reads to start to consider at each location, 0 means no limit
                '--min-BQ 20',      // Minimum base quality
                '--no-BAQ',         // Disable probabilistic realignment for the computation of base alignment quality
                '-aa',              // Output absolutely all positions, including unused reference sequences
            ].join(' ').trim()
            ext.prefix = { "${meta.id}_it${meta.iteration}" } // DON'T CHANGE
            publishDir = [
                [
                    path: { "${meta.iteration}" == "variant-calling" ?
                    "${params.outdir}/consensus/mask/${meta.sample}" :
                    "${params.outdir}/assembly/polishing/iterations/${meta.step}/consensus/mask/${meta.sample}" },
                    mode: params.publish_dir_mode,
                    enabled: params.save_intermediate_polishing,
                    pattern: "*.txt",
                    saveAs: { filename -> params.prefix || params.global_prefix  ? "${params.global_prefix}-$filename" : filename }
                ],
                [
                    path: { "${meta.iteration}" == "variant-calling" ?
                        "${params.outdir}/consensus/mask/${meta.sample}" :
                        "${params.outdir}/assembly/polishing/iterations/${meta.step}/consensus/mask/${meta.sample}" },
                    mode: params.publish_dir_mode,
                    enabled: params.save_intermediate_polishing,
                    pattern: "*.mpileup",
                    saveAs: { filename -> params.prefix || params.global_prefix  ? "${params.global_prefix}-$filename" : filename }
                ]
            ]
        }

        withName: RENAME_FASTA_HEADER_CALLED_CONSENSUS {
            ext.prefix = { "${meta.id}_it${meta.iteration}.consensus" } // DON'T CHANGE
            publishDir = [
                [
                    path: { "${meta.iteration}" == "variant-calling" ?
                    "${params.outdir}/consensus/seq/${meta.sample}" :
                    "${params.outdir}/assembly/polishing/iterations/${meta.step}/consensus/seq/${meta.sample}" },
                    mode: params.publish_dir_mode,
                    pattern: "*.fa",
                    saveAs: { filename -> params.prefix || params.global_prefix  ? "${params.global_prefix}-$filename" : filename }
                ]
            ]
        }
    }

    withName: RENAME_FASTA_HEADER_CONSTRAIN {
        ext.prefix = { "${meta.id}_constrain.consensus" } // DON'T CHANGE
        publishDir = [
            path: { "${params.outdir}/consensus/" },
            mode: params.publish_dir_mode,
            pattern: "*.fa",
            enabled: false
        ]
    }

    // consensus consensus QC
    if (!params.skip_consensus_qc){
        withName: CHECKV_ENDTOEND {
            ext.args      = "--remove_tmp"
            publishDir = [
                path: { "${params.outdir}/consensus/quality_control/${meta.sample}/checkv/" },
                mode: params.publish_dir_mode,
                pattern: "**.{tsv}",
                saveAs: { filename -> params.prefix || params.global_prefix  ? "${params.global_prefix}-$filename" : filename }
            ]
        }

        withName: CAT_CAT_QC {
            ext.prefix  = { "${meta.id}_cat" }
            publishDir = [
                enabled: false
            ]
        }

        withName: CAT_CAT_MMSEQS {
            publishDir = [
                enabled: false
            ]
        }

        withName: CHECKV_DOWNLOADDATABASE {
            publishDir = [
                path: { "${params.outdir}/databases/" },
                mode: params.publish_dir_mode,
                enabled: params.save_databases,
                saveAs: { filename ->
                filename.equals('versions.yml') ? null :
                params.prefix || params.global_prefix  ? "${params.global_prefix}-$filename" : filename }
            ]
        }

        withName: QUAST_QC {
            ext.args      = "--min-contig 0"
            publishDir = [
                path: { "${params.outdir}/consensus/quality_control/quast/${meta.sample}/${meta.step}/" },
                mode: params.publish_dir_mode,
                pattern: "*.tsv",
                saveAs: { filename -> params.prefix || params.global_prefix  ? "${params.global_prefix}-$filename" : filename }
            ]
        }

        withName: MAFFT_ITERATIONS {
            ext.args = [
                "--auto",
                "--adjustdirection",
                // "--globalpair",
                // "--maxiterate 100",
            ].join(' ').trim()
            ext.prefix = { "${meta.id}_iterations" }
            publishDir = [
                path: { "${params.outdir}/consensus/quality_control/mafft/${meta.sample}" },
                mode: params.publish_dir_mode,
                pattern: "*.fas",
                enabled: params.save_intermediate_polishing,
                saveAs: { filename -> params.prefix || params.global_prefix  ? "${params.global_prefix}-$filename" : filename }
            ]
        }

        withName: MAFFT_QC {
            ext.args = [
                "--auto",
                "--adjustdirection",
            ].join(' ').trim()
            ext.prefix = { "${meta.id}_aligned" }
            publishDir = [
                path: { "${params.outdir}/consensus/quality_control/mafft/${meta.sample}" },
                mode: params.publish_dir_mode,
                pattern: "*.fas",
                saveAs: { filename -> params.prefix || params.global_prefix  ? "${params.global_prefix}-$filename" : filename }
            ]
        }

        withName: BLASTN_QC {
            ext.args = '-max_target_seqs 5 -outfmt "6 qseqid sseqid stitle pident qlen slen length mismatch gapopen qstart qend sstart send evalue bitscore"' // don't change outfmt
            ext.prefix = { "${meta.id}_${meta.step}" }
            publishDir = [
                path: { "${params.outdir}/consensus/quality_control/blast/${meta.sample}/${meta.step}" },
                mode: params.publish_dir_mode,
                pattern: "*.txt",
                saveAs: { filename -> params.prefix || params.global_prefix  ? "${params.global_prefix}-$filename" : filename }
            ]
        }


        withName: MMSEQS_CREATEANNOTATIONDB {
            publishDir = [
                path: { "${params.outdir}/databases/${meta.id}" },
                mode: params.publish_dir_mode,
                enabled: params.save_databases,
                saveAs: { filename ->
                    filename.equals('versions.yml') ? null :
                    params.prefix || params.global_prefix  ? "${params.global_prefix}-$filename" : filename }
            ]
        }

        withName: MMSEQS_EASYSEARCH {
            ext.args= { "--search-type ${params.mmseqs_searchtype} --rescore-mode 3 --format-output query,target,theader,fident,qlen,tlen,alnlen,mismatch,gapopen,qstart,qend,tstart,tend,evalue,bits" } // don't change format-output
            publishDir = [
                path: { "${params.outdir}/consensus/quality_control/mmseqs-search"},
                mode: params.publish_dir_mode,
                pattern: "*.tsv",
                saveAs: { filename -> params.prefix || params.global_prefix  ? "${params.global_prefix}-$filename" : filename }
            ]
        }
    }

    //
    // ANNOTATION
    //
    withName: CUSTOM_MULTIQC_TABLES {
        ext.args   = [
                params.save_intermediate_polishing ? "--save_intermediate" : '',
            ].join(' ').trim()
        publishDir = [
            path: { "${params.outdir}/multiqc/custom_tables" },
            mode: params.publish_dir_mode,
            pattern: '*.tsv',
            saveAs: { filename -> params.prefix || params.global_prefix  ? "${params.global_prefix}-$filename" : filename }
        ]
    }

    withName: CUSTOM_DUMPSOFTWAREVERSIONS {
        publishDir = [
            path: { "${params.outdir}/pipeline_info" },
            mode: params.publish_dir_mode,
            pattern: '*_versions.yml',
            saveAs: { filename -> params.prefix || params.global_prefix  ? "${params.global_prefix}-$filename" : filename }
        ]
    }

    withName: MULTIQC_DATAPREP {
        ext.args   = [
            '-k tsv', // don't change outfmt as it is used by create_multiqc_custom_tables.py
            '--no-report'
        ].join(' ').trim()
        publishDir = [
            path: { "${params.outdir}/multiqc/multiqc_dataprep" },
            mode: params.publish_dir_mode,
            enabled: false,
            pattern: 'multiqc*',
            saveAs: { filename ->
                filename.equals('versions.yml') ? null :
                params.prefix || params.global_prefix  ? "${params.global_prefix}-$filename" : filename }
        ]
    }

    withName: MULTIQC_REPORT {
        ext.args   = [
            params.multiqc_title ? "--title \"$params.multiqc_title\"" : '' ,
            '-k tsv',
            ].join(' ').trim()
        publishDir = [
            path: { "${params.outdir}/multiqc" },
            mode: params.publish_dir_mode,
            enabled: params.save_intermediate_polishing,
            pattern: 'multiqc*',
            saveAs: { filename ->
                filename.equals('versions.yml') ? null :
                params.prefix || params.global_prefix  ? "${params.global_prefix}-$filename" : filename }
        ]
    }
}<|MERGE_RESOLUTION|>--- conflicted
+++ resolved
@@ -600,6 +600,7 @@
             withName: EXTRACT_PRECLUSTER {
                 ext.args = [
                     params.keep_unclassified ? "--keep-unclassified" : '',
+                    params.precluster_simplification_level ? "--simplification-level ${params.precluster_simplification_level}" : '',
                     params.precluster_merge_strategy ? "--merge-strategy ${params.precluster_merge_strategy}" : '',
                     params.precluster_exclude_taxa ? "--exclude-taxa ${params.precluster_exclude_taxa}" : '',
                     params.precluster_exclude_children ? "--exclude-children ${params.precluster_exclude_children}" : '',
@@ -630,11 +631,7 @@
                 ext.prefix = { "${meta.id}_cdhit"}
                 ext.args = [
                         // "-l ${params.min_contig_size}",
-<<<<<<< HEAD
-                        // "-c $id_treshhold_cdhit",
-=======
                         "-c ${id_threshold_cdhit}",
->>>>>>> 54e1836f
                         "-d 50", // length of the description
                         "-mask rRyYkKsSwWmMbBdDhHvVnN",
                 ].join(' ').trim()
@@ -714,7 +711,7 @@
             withName: MMSEQS_CLUSTER{
                 ext.prefix = { "${meta.id}cl" }
                 ext.args = [
-                        // "--min-seq-id ${params.identity_threshold}",    // List as a match if above for clustering
+                        "--min-seq-id ${params.identity_threshold}",    // List as a match if above for clustering
                         "-c 0.700",                                     // fraction aligned of the shorter sequence
                         "--cov-mode 2",                                 // coverage of query
                         "-s 7",                                         // senstive
@@ -781,10 +778,7 @@
             withName: NETWORK_CLUSTER {
                 ext.prefix = { "${meta.id}_mash"}
                 ext.args = [
-<<<<<<< HEAD
-=======
                         params.identity_threshold? "--score ${params.identity_threshold}": "",             // List as a match if above for clustering
->>>>>>> 54e1836f
                         params.assembler_patterns ? "--pattern ${params.assembler_patterns}" : "",            // pattern to recoginze contigs from the different assemblers
                     ].join(' ').trim()
                 publishDir =[
