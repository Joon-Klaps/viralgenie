--- conflicted
+++ resolved
@@ -230,14 +230,10 @@
 
         withName: TRINITY {
             cpus          = { check_max( 12    * task.attempt, 'cpus'   ) } // defeault was 1
-<<<<<<< HEAD
-            errorStrategy = { task.exitStatus in [1,2] ? 'ignore' : 'retry' }  // can fail with very few reads
-=======
-            errorStrategy = 
-                'megahit' in assemblers || 'spades' in assemblers ? 
+            errorStrategy =
+                'megahit' in assemblers || 'spades' in assemblers ?
                 { task.exitStatus == 2 ? 'ignore' : 'retry' } : // can fail with very few reads see issue #21
-                {'retry'}  
->>>>>>> 9a594c02
+                {'retry'}
             ext.args      = "--min_contig_length ${params.min_contig_size} --NO_SEQTK"
             publishDir = [
                 path: { "${params.outdir}/assembly/assemblers/trinity/" },
