// /*
// ~~~~~~~~~~~~~~~~~~~~~~~~~~~~~~~~~~~~~~~~~~~~~~~~~~~~~~~~~~~~~~~~~~~~~~~~~~~~~~~~~~~~~~~~
//     Config file for defining DSL2 per module options and publishing paths
// ~~~~~~~~~~~~~~~~~~~~~~~~~~~~~~~~~~~~~~~~~~~~~~~~~~~~~~~~~~~~~~~~~~~~~~~~~~~~~~~~~~~~~~~~
//     Available keys to override module options:
//         ext.args   = Additional arguments appended to command in module.
//         ext.args2  = Second set of arguments appended to command in module (multi-tool modules).
//         ext.args3  = Third set of arguments appended to command in module (multi-tool modules).
//         ext.prefix = File name prefix for output files.
// ----------------------------------------------------------------------------------------
// */

variant_caller              = params.variant_caller
intermediate_variant_caller = params.intermediate_variant_caller
assemblers                  = params.assemblers ? params.assemblers.split(',').collect{ it.trim().toLowerCase() } : []
id_treshhold_cdhit          = params.identity_threshold < 0.80 ? 0.80 : params.identity_threshold
save_final_reads            = params.save_final_reads ? (!params.skip_hostremoval ? 'host' : (!params.skip_complexity_filtering ? 'complexity' : 'trimming'))  : 'nothing'

process {

    publishDir = [
        path: { "${params.outdir}/${task.process.tokenize(':')[-1].tokenize('_')[0].toLowerCase()}" },
        mode: params.publish_dir_mode,
        saveAs: { filename -> filename.equals('versions.yml') ? null : filename }
    ]

    //
    // Pre-processing
    //
    withName: FASTQC_RAW {
        ext.args = '--quiet'
        ext.prefix = { "${meta.id}_raw" }
        publishDir = [
            path: { "${params.outdir}/preprocessing/fastqc/raw" },
            mode: params.publish_dir_mode,
            pattern: '*.{html,zip}',
            saveAs: { filename -> params.prefix || params.global_prefix  ? "${params.global_prefix}-$filename" : filename }
        ]
    }

    withName: TRIMMOMATIC {
        ext.args = {"ILLUMINACLIP:${params.adapter_fasta}:2:30:10"}
        publishDir = [
            [
                path: { "${params.outdir}/preprocessing/trimmomatic/log" },
                mode: params.publish_dir_mode,
                pattern: '*.{html,txt,zip}',
                saveAs: { filename -> params.prefix || params.global_prefix  ? "${params.global_prefix}-$filename" : filename },
            ],
            [
                path: { "${params.outdir}/preprocessing/trimmomatic" },
                mode: params.publish_dir_mode,
                enabled: save_final_reads == 'trimming' || params.save_intermediate_reads,
                pattern: '*.{fastq.gz}',
                saveAs: { filename -> params.prefix || params.global_prefix  ? "${params.global_prefix}-$filename" : filename }
            ]
        ]
    }

    withName: FASTP {
        ext.args =[
            '--cut_front',
            '--cut_tail',
            '--trim_poly_x',
            '--cut_mean_quality 30',
            '--qualified_quality_phred 30',
            '--unqualified_percent_limit 10',
            '--length_required 50',
            params.fastp_deduplicate ? '--dedup' : '',
            params.fastp_dedup_accuracy ? "--dup_calc_accuracy ${params.fastp_dedup_accuracy}" : '',
            ].join(' ').trim()
        publishDir = [
            [
                path: { "${params.outdir}/preprocessing/fastp/report" },
                mode: params.publish_dir_mode,
                pattern: "*.{json,html}",
                saveAs: { filename -> params.prefix || params.global_prefix  ? "${params.global_prefix}-$filename" : filename }
            ],
            [
                path: { "${params.outdir}/preprocessing/fastp/log" },
                mode: params.publish_dir_mode,
                pattern: "*.log",
                saveAs: { filename -> params.prefix || params.global_prefix  ? "${params.global_prefix}-$filename" : filename }
            ],
            [
                path: { "${params.outdir}/preprocessing/fastp/fail" },
                mode: params.publish_dir_mode,
                pattern: "*.fail.fastq.gz",
                enabled: params.save_trimmed_fail,
                saveAs: { filename -> params.prefix || params.global_prefix  ? "${params.global_prefix}-$filename" : filename }
            ],
            [
                path: { "${params.outdir}/preprocessing/fastp" },
                mode: params.publish_dir_mode,
                pattern: "*.fastp.fastq.gz",
                enabled: save_final_reads == 'trimming' || params.save_intermediate_reads,
                saveAs: { filename -> params.prefix || params.global_prefix  ? "${params.global_prefix}-$filename" : filename }
            ]
        ]
    }

    withName: BBMAP_BBDUK {
        ext.args =  [
                "entropy=0.3",
                "entropywindow=50",
                "entropymask=f",
            ].join(' ').trim()
        publishDir = [
            [
                path: { "${params.outdir}/preprocessing/bbduk/log" },
                mode: params.publish_dir_mode,
                pattern: '*.{log}',
                saveAs: { filename -> params.prefix || params.global_prefix  ? "${params.global_prefix}-$filename" : filename }
            ],
            [
                path: { "${params.outdir}/preprocessing/bbduk" },
                mode: params.publish_dir_mode,
                pattern: '*.fastq.gz',
                enabled: save_final_reads == 'complexity' || params.save_intermediate_reads,
                saveAs: { filename -> params.prefix || params.global_prefix  ? "${params.global_prefix}-$filename" : filename }
            ]
        ]
    }

    withName: FASTQC_TRIM {
        ext.args = '--quiet'
        ext.prefix = { "${meta.id}_trim" }
        publishDir = [
            path: { "${params.outdir}/preprocessing/fastqc/trim" },
            mode: params.publish_dir_mode,
            pattern: '*.{html,zip}',
            saveAs: { filename -> params.prefix || params.global_prefix  ? "${params.global_prefix}-$filename" : filename }
        ]
    }

    withName: KRAKEN2_HOST_BUILD {
        ext.prefix = { "host_db" }
        publishDir = [
            path: { "${params.outdir}/databases/" },
            mode: params.publish_dir_mode,
            enabled: params.save_databases,
            saveAs: { filename -> params.prefix || params.global_prefix  ? "${params.global_prefix}-$filename" : filename }
        ]
    }

    withName: KRAKEN2_HOST_REMOVE {
        memory = { check_max( 200.GB * task.attempt, 'memory' ) }
        ext.prefix = { "${meta.id}_kraken2_host" }
        publishDir = [
            [
                path: { "${params.outdir}/preprocessing/hostremoval-kraken2/" },
                mode: params.publish_dir_mode,
                pattern: "*report.txt",
                saveAs: { filename -> params.prefix || params.global_prefix  ? "${params.global_prefix}-$filename" : filename }
            ],
            [
                path: { "${params.outdir}/preprocessing/hostremoval-kraken2/" },
                mode: params.publish_dir_mode,
                pattern: "*.unclassified*.fastq.gz",
                enabled: save_final_reads == 'host' || params.save_intermediate_reads,
                saveAs: { filename -> params.prefix || params.global_prefix  ? "${params.global_prefix}-$filename" : filename }
            ]
        ]
    }

    withName: FASTQC_HOST {
        ext.args = '--quiet'
        ext.prefix = { "${meta.id}_host" }
        publishDir = [
            path: { "${params.outdir}/preprocessing/fastqc/host" },
            mode: params.publish_dir_mode,
            pattern: '*.{html,zip}',
            saveAs: { filename -> params.prefix || params.global_prefix  ? "${params.global_prefix}-$filename" : filename }
        ]
    }

    withName: GUNZIP_DB {
        publishDir = [
            path: { "${params.outdir}/databases/" },
            mode: params.publish_dir_mode,
            enabled: params.save_databases,
            saveAs: { filename -> filename.equals('versions.yml') ? null : filename }
        ]
    }

    withName: UNTAR_DB {
        publishDir = [
            path: { "${params.outdir}/databases/" },
            mode: params.publish_dir_mode,
            enabled: params.save_databases,
            saveAs: { filename -> filename.equals('versions.yml') ? null : filename }
        ]
    }

    withName: SEQKIT_REPLACE{
        ext.args= '-p "[\\|\\/\\\\\\]" -r "-"'
        ext.suffix= 'fasta'
        publishDir = [
            enabled: false,
        ]
    }

    withName: BLAST_MAKEBLASTDB{
        ext.args= "-dbtype nucl"
        publishDir = [
            path: { "${params.outdir}/databases/" },
            mode: params.publish_dir_mode,
            enabled: params.save_databases,
            saveAs: { filename ->
                filename.equals('versions.yml') ? null :
                params.prefix || params.global_prefix  ? "${params.global_prefix}-$filename" : filename }
        ]
    }

    //
    // Taxonomic classification
    //
    if (!params.skip_metagenomic_diversity){

        withName: KRAKEN2_KRAKEN2 {
            ext.prefix = { "${meta.id}_kraken2" }
            ext.args = [
                params.kraken2_save_minimizers ? { "--report-minimizer-data" } : "",
            ].join(' ').trim()
            publishDir = [
                path: { "${params.outdir}/metagenomic_diversity/kraken2/" },
                mode: params.publish_dir_mode,
                pattern: '*.{txt,fastq.gz}',
                saveAs: { filename -> params.prefix || params.global_prefix  ? "${params.global_prefix}-$filename" : filename }
            ]
        }

        withName: BRACKEN_BRACKEN {
            ext.prefix = { "${meta.id}_bracken" }
            publishDir = [
                path: { "${params.outdir}/metagenomic_diversity/bracken/" },
                mode: params.publish_dir_mode,
                pattern: '*.tsv',
                saveAs: { filename -> params.prefix || params.global_prefix  ? "${params.global_prefix}-$filename" : filename }
            ]
        }

        withName: KRAKENTOOLS_KREPORT2KRONA {
            publishDir = [
                enabled: false,
            ]
        }

        withName: KAIJU_KAIJU {
            ext.args = {"-v"}
            publishDir = [
                path: { "${params.outdir}/metagenomic_diversity/kaiju/" },
                mode: params.publish_dir_mode,
                pattern: '*.tsv',
                saveAs: { filename -> params.prefix || params.global_prefix  ? "${params.global_prefix}-$filename" : filename }
            ]
        }

        withName: KAIJU_KAIJU2TABLE {
            ext.args = [
                "-e",
                "-l ${params.kaiju_taxon_rank}"
            ].join(' ').trim()
            publishDir = [
                path: { "${params.outdir}/metagenomic_diversity/kaiju/" },
                mode: params.publish_dir_mode,
                pattern: '*.{txt}',
                saveAs: { filename -> params.prefix || params.global_prefix  ? "${params.global_prefix}-$filename" : filename }
            ]
        }

        withName: KAIJU_KAIJU2KRONA {
            ext.prefix = { "${meta.id}_kaiju" }
            ext.args = '-v -u'
            publishDir = [
                enabled: false
            ]
        }

        withName: KRONA_CLEANUP {
            publishDir = [
                enabled: false
            ]
        }

        withName: KRONA_KTIMPORTTEXT {
            publishDir = [
                path: { "${params.outdir}/metagenomic_diversity/krona/" },
                mode: params.publish_dir_mode,
                pattern: '*.{html}'
            ]
        }
    }

    //
    // ASSEMBLY
    //
    if (!params.skip_assembly){
        withName: SPADES {
            ext.prefix = { "${meta.id}_spades" }
            ext.args   =
                [
                    params.spades_mode ? "--${params.spades_mode}" : '' //,
                    // params.mapping_constrains ? "--trusted-contigs ${params.mapping_constrains}" : ''
                ].join(' ').trim()
            publishDir = [
                [
                    path: { "${params.outdir}/assembly/assemblers/spades/${params.spades_mode}" },
                    mode: params.publish_dir_mode,
                    pattern: '*.{fa.gz,gfa.gz}',
                    saveAs: { filename -> params.prefix || params.global_prefix  ? "${params.global_prefix}-$filename" : filename }
                ],
                [
                    path: { "${params.outdir}/assembly/assemblers/spades/${params.spades_mode}/log" },
                    mode: params.publish_dir_mode,
                    pattern: '*.log',
                    saveAs: { filename -> params.prefix || params.global_prefix  ? "${params.global_prefix}-$filename" : filename }
                ]
            ]
        }

        withName: QUAST_SPADES {
            ext.args      = "--min-contig 0"
            ext.prefix    = { "${meta.id}_spades" }
            publishDir = [
                path: { "${params.outdir}/assembly/assemblers/spades/quast/" },
                mode: params.publish_dir_mode,
                pattern: "*.tsv",
                saveAs: { filename -> params.prefix || params.global_prefix  ? "${params.global_prefix}-$filename" : filename }
            ]
        }

        withName: MEGAHIT {
            ext.prefix = { "${meta.id}_megahit" }
            ext.args= "--no-mercy"
            publishDir = [
                path: { "${params.outdir}/assembly/assemblers/megahit/contigs" },
                mode: params.publish_dir_mode,
                pattern: '*.contigs.fa.gz',
                saveAs: { filename -> params.prefix || params.global_prefix  ? "${params.global_prefix}-$filename" : filename }
            ]
        }

        withName: QUAST_MEGAHIT {
            ext.args      = "--min-contig 0"
            ext.prefix    = { "${meta.id}_megahit" }
            publishDir = [
                path: { "${params.outdir}/assembly/assemblers/megahit/quast/" },
                mode: params.publish_dir_mode,
                pattern: "*.tsv",
                saveAs: { filename -> params.prefix || params.global_prefix  ? "${params.global_prefix}-$filename" : filename }
            ]
        }

        withName: TRINITY {
            ext.prefix    = { "${meta.id}_trinity" }
            ext.args      = "--NO_SEQTK"
            publishDir = [
                path: { "${params.outdir}/assembly/assemblers/trinity/contigs" },
                mode: params.publish_dir_mode,
                pattern: '*.fa.gz',
                saveAs: { filename -> params.prefix || params.global_prefix  ? "${params.global_prefix}-$filename" : filename }
            ]
        }

        withName: QUAST_TRINITY {
            ext.args      = "--min-contig 0"
            ext.prefix    = { "${meta.id}_trinity" }
            publishDir = [
                path: { "${params.outdir}/assembly/assemblers/trinity/quast/" },
                mode: params.publish_dir_mode,
                pattern: "*.tsv",
                saveAs: { filename -> params.prefix || params.global_prefix  ? "${params.global_prefix}-$filename" : filename }
            ]
        }

        withName: CAT_ASSEMBLERS {
            ext.prefix = { "${meta.id}.combined.fa" }
            publishDir = [
                path: { "${params.outdir}/assembly/assemblers/tools_combined/" },
                mode: params.publish_dir_mode,
                pattern: '*.fa',
                saveAs: { filename -> params.prefix || params.global_prefix  ? "${params.global_prefix}-$filename" : filename }
            ]
        }

        if (!params.skip_polishing){

            withName: BLAST_BLASTN{
                ext.args= '-max_target_seqs 5 -outfmt "6 qseqid sseqid stitle pident qlen slen length mismatch gapopen qstart qend sstart send evalue bitscore"' // don't change outfmt
                publishDir = [
                    path: { "${params.outdir}/assembly/polishing/intermediate/blast/hits" },
                    mode: params.publish_dir_mode,
                    enabled: params.save_intermediate_polishing,
                    pattern: '*.txt',
                    saveAs: { filename -> params.prefix || params.global_prefix  ? "${params.global_prefix}-$filename" : filename }
                ]
            }

            withName: BLAST_FILTER{
                ext.args= '--escore 0.01 --bitscore 50 --percent-alignment 0.80' // set 0 to deactivate filter
                publishDir = [
                    [
                        path: { "${params.outdir}/assembly/polishing/blast/" },
                        mode: params.publish_dir_mode,
                        pattern: '*filter.tsv',
                        saveAs: { filename -> params.prefix || params.global_prefix  ? "${params.global_prefix}-$filename" : filename }
                    ],
                    [
                        path: { "${params.outdir}/assembly/polishing/intermediate/blast/filtered-sequences/" },
                        mode: params.publish_dir_mode,
                        enabled: params.save_intermediate_polishing,
                        pattern: '*.fa',
                        saveAs: { filename -> params.prefix || params.global_prefix  ? "${params.global_prefix}-$filename" : filename }
                    ]
                ]
            }

            withName: KAIJU_CONTIG {
                ext.args = {"-v"}
                ext.prefix = {"${meta.id}_kaiju"}
                publishDir = [
                    path: { "${params.outdir}/assembly/polishing/intermediate/precluster/kaiju/" },
                    mode: params.publish_dir_mode,
                    enabled: params.save_intermediate_polishing,
                    pattern: '*.tsv',
                    saveAs: { filename -> params.prefix || params.global_prefix  ? "${params.global_prefix}-$filename" : filename }
                ]
            }

            withName: KRAKEN2_CONTIG {
                ext.prefix = { "${meta.id}_kraken2" }
                publishDir = [
                    path: { "${params.outdir}/assembly/polishing/intermediate/precluster/kraken2/" },
                    mode: params.publish_dir_mode,
                    enabled: params.save_intermediate_polishing,
                    pattern: '*.{txt}',
                    saveAs: { filename -> params.prefix || params.global_prefix  ? "${params.global_prefix}-$filename" : filename }
                ]
            }

            withName: EXTRACT_PRECLUSTER {
                publishDir =
                    [
                        path: { "${params.outdir}/assembly/polishing/intermediate/precluster/sequences/${meta.sample}" },
                        mode: params.publish_dir_mode,
                        enabled: params.save_intermediate_polishing,
                        pattern: '*.fa',
                        saveAs: { filename -> params.prefix || params.global_prefix  ? "${params.global_prefix}-$filename" : filename }
                    ]
            }

            withName: KAIJU_MERGEOUTPUTS {
                ext.args = {"-c ${params.taxon_merge_strategy}"}
                publishDir =
                    [
                        path: { "${params.outdir}/assembly/polishing/intermediate/precluster/merged_classifications" },
                        mode: params.publish_dir_mode,
                        enabled: params.save_intermediate_polishing,
                        pattern: '*.tsv',
                        saveAs: { filename -> params.prefix || params.global_prefix  ? "${params.global_prefix}-$filename" : filename }
                    ]
            }

            withName: CDHIT_CDHITEST{
                ext.prefix = { "${meta.id}_cdhit"}
                ext.args = [
                        // "-l ${params.min_contig_size}",
                        "-c $id_treshhold_cdhit",
                        "-d 50", // length of the description
                        "-mask rRyYkKsSwWmMbBdDhHvVnN",
                ].join(' ').trim()
                publishDir =[
                    [
                        path: { "${params.outdir}/assembly/polishing/cdhit/${meta.sample}/references" },
                        mode: params.publish_dir_mode,
                        pattern: '*.fa',
                        saveAs: { filename -> params.prefix || params.global_prefix  ? "${params.global_prefix}-$filename" : filename }
                    ],
                    [
                        path: { "${params.outdir}/assembly/polishing/cdhit/${meta.sample}/clusters" },
                        mode: params.publish_dir_mode,
                        pattern: '*.clstr',
                        saveAs: { filename -> params.prefix || params.global_prefix  ? "${params.global_prefix}-$filename" : filename }
                    ]
                ]
            }

            withName: VSEARCH_CLUSTER {
                ext.prefix = { "${meta.id}_vsearch"}
                ext.args = [
                        "--maxseqlength ${params.max_contig_size}",
                        "--strand both",
                        "--id ${params.identity_threshold}",
                        "--iddef 0",                                            // 0-4=CD-HIT,all,int,MBL,BLAST https://drive5.com/usearch/manual8.1/id_definitions.html
                        "--no_progress",
                        "--qmask 'none'",
                    ].join(' ').trim()
                ext.args2 = "--cluster_fast"
                ext.args3 = "--uc"                                              // if you change this, code will crash
                publishDir =[
                    [
                        path: { "${params.outdir}/assembly/polishing/vsearch/${meta.sample}" },
                        mode: params.publish_dir_mode,
                        pattern: '*.{gz,bam}',
                        saveAs: { filename -> params.prefix || params.global_prefix  ? "${params.global_prefix}-$filename" : filename }
                    ]
                ]
            }

            withName: MMSEQS_CREATEDB{
                ext.prefix = { "${meta.id}" }
                publishDir =[
                    [
                        path: { "${params.outdir}/assembly/polishing/intermediate/mmseqs/sequence_db" },
                        mode: params.publish_dir_mode,
                        enabled: params.save_intermediate_polishing,
                        saveAs: { filename ->
                            filename.equals('versions.yml') ? null :
                            params.prefix || params.global_prefix  ? "${params.global_prefix}-$filename" : filename }
                    ]
                ]
            }

            // in almost all cases, the cascaded clustering will be the best option: mmseqs_cluster over mmseqs_linclust
            withName: MMSEQS_LINCLUST{
                ext.prefix = { "${meta.id}cl" }
                ext.args = [
                        "--min-seq-id ${params.identity_threshold}",    // List as a match if above for clustering
                        "-c 0.700",                                     // fraction aligned of the shorter sequence
                        "--cov-mode 2",                                 // coverage of query
                        "--cluster-mode 1",                             // connected components ~ BLASTclust
                    ].join(' ').trim()
                publishDir =[
                    [
                        path: { "${params.outdir}/assembly/polishing/intermediate/mmseqs/clustered_db" },
                        mode: params.publish_dir_mode,
                        enabled: params.save_intermediate_polishing,
                        saveAs: { filename ->
                                filename.equals('versions.yml') ? null :
                                params.prefix || params.global_prefix  ? "${params.global_prefix}-$filename" : filename }
                    ]
                ]
            }

            withName: MMSEQS_CLUSTER{
                ext.prefix = { "${meta.id}cl" }
                ext.args = [
                        "--min-seq-id ${params.identity_threshold}",    // List as a match if above for clustering
                        "-c 0.700",                                     // fraction aligned of the shorter sequence
                        "--cov-mode 2",                                 // coverage of query
                        "-s 7",                                         // senstive
                        "--cluster-mode 1",                             // connected components ~ BLASTclust
                    ].join(' ').trim()
                publishDir =[
                    [
                        path: { "${params.outdir}/assembly/polishing/intermediate/mmseqs/clustered_db" },
                        mode: params.publish_dir_mode,
                        enabled: params.save_intermediate_polishing,
                        saveAs: { filename ->
                            filename.equals('versions.yml') ? null :
                            params.prefix || params.global_prefix  ? "${params.global_prefix}-$filename" : filename }
                    ]
                ]
            }

            withName: MMSEQS_CREATETSV{
                ext.prefix = { "${meta.id}_mmseqs"}
                publishDir =[
                    [
                        path: { "${params.outdir}/assembly/polishing/mmseqs/${meta.sample}" },
                        mode: params.publish_dir_mode,
                        pattern: "*.tsv",
                        saveAs: { filename -> params.prefix || params.global_prefix  ? "${params.global_prefix}-$filename" : filename }
                    ]
                ]
            }

            withName: VRHYME_VRHYME{
                ext.prefix = { "${meta.id}_vrhyme"}
                ext.args = [
                        // "-l ${params.min_contig_size}", minimum size cannot be lower then 2000bp
                        "--mems 50",
                    ].join(' ').trim()
                publishDir =[
                    [
                        path: { "${params.outdir}/assembly/polishing/vrhyme/${meta.sample}" },
                        mode: params.publish_dir_mode,
                        saveAs: { filename ->
                            filename.equals('versions.yml') ? null :
                            params.prefix || params.global_prefix  ? "${params.global_prefix}-$filename" : filename }
                    ]
                ]
            }

            withName: MASH_DIST{
                ext.args = [
                        "-i",                                   // sketch sequence not file, **don't change will make pipeline fail**
                        "-t",                                   // table format **don't change will make pipeline fail**
                        "-s ${params.mash_sketch_size}",        // sketch size
                        "-k ${params.mash_sketch_kmer_size}",   // k-mer size
                    ].join(' ').trim()
                publishDir =[
                    [
                        path: { "${params.outdir}/assembly/polishing/mash/${meta.sample}/dist" },
                        mode: params.publish_dir_mode,
                        pattern: '*.txt',
                        saveAs: { filename -> params.prefix || params.global_prefix  ? "${params.global_prefix}-$filename" : filename }
                    ]
                ]
            }

            withName: NETWORK_CLUSTER {
                ext.prefix = { "${meta.id}_mash"}
                ext.args = [
                        "--score ${params.identity_threshold}",                                     // List as a match if above for clustering
                        params.assembler_patterns ? "--pattern ${params.assembler_patterns}" : "",  // pattern to recoginze contigs from the different assemblers
                    ].join(' ').trim()
                publishDir =[
                    [
                        path: { "${params.outdir}/assembly/polishing/mash/${meta.sample}/cluster" },
                        mode: params.publish_dir_mode,
                        pattern: '*.tsv',
                        saveAs: { filename -> params.prefix || params.global_prefix  ? "${params.global_prefix}-$filename" : filename }
                    ],
                    [
                        path: { "${params.outdir}/assembly/polishing/mash/${meta.sample}/visual" },
                        mode: params.publish_dir_mode,
                        pattern: '*.{png,pdf}',
                        saveAs: { filename -> params.prefix || params.global_prefix  ? "${params.global_prefix}-$filename" : filename }
                    ]
                ]
            }

            withName: EXTRACT_CLUSTER {
                ext.args = [
                        params.assembler_patterns ? "--pattern ${params.assembler_patterns}" : "",    // pattern to recoginze contigs from the different assemblers
                    ].join(' ').trim()
                publishDir =[
                    [
                        path: { "${params.outdir}/assembly/polishing/intermediate/cluster/${meta.sample}" },
                        mode: params.publish_dir_mode,
                        enabled: params.save_intermediate_polishing,
                        pattern: '*.{json,tsv}',
                        saveAs: { filename -> params.prefix || params.global_prefix  ? "${params.global_prefix}-$filename" : filename }
                    ],
                ]
            }

            withName: RENAME_FASTA_HEADER_SINGLETON {
                publishDir = [
                    enabled: false
                ]
            }

            withName: CAT_CLUSTER {
                publishDir = [
                    enabled: false
                ]
            }

            withName: MINIMAP2_CONTIG_ALIGN {
                publishDir = [
                    path: { "${params.outdir}/assembly/polishing/scaffolding/${meta.sample}/minimap" },
                    mode: params.publish_dir_mode,
                    enabled: params.save_intermediate_polishing,
                    pattern: "*.bam",
                    saveAs: { filename -> params.prefix || params.global_prefix  ? "${params.global_prefix}-$filename" : filename }
                ]
            }
            withName: MINIMAP2_CONTIG_INDEX {
                publishDir = [
                    path: { "${params.outdir}/assembly/polishing/scaffolding/${meta.sample}/minimap" },
                    mode: params.publish_dir_mode,
                    enabled: params.save_intermediate_polishing,
                    pattern: "*.mmi",
                    saveAs: { filename -> params.prefix || params.global_prefix  ? "${params.global_prefix}-$filename" : filename }
                ]
            }

            withName: IVAR_CONTIG_CONSENSUS {
                ext.prefix = { "${meta.id}_consensus" } // DON'T CHANGE
                ext.args = [
                    '-t 0.51',  // frequency to call consensus: 0.51 just the majority rule
                    '-q 0',     // minimum quality score : 0 (no quality is provided)
                    '-m 1',     // minimum depth to call consensus
                    '-n N'      // Characters to print in regions with less coverage
                ].join(' ').trim()
                ext.args2 = '--count-orphans --max-depth 0 --min-BQ 0 --no-BAQ -aa'
                publishDir = [
                    [
                        path: { "${params.outdir}/assembly/polishing/scaffolding/${meta.sample}" },
                        mode: params.publish_dir_mode,
                        enabled: params.save_intermediate_polishing,
                        pattern: "*.fa",
                        saveAs: { filename -> params.prefix || params.global_prefix  ? "${params.global_prefix}-$filename" : $filename }
                    ],
                    [
                        path: { "${params.outdir}/assembly/polishing/scaffolding/${meta.sample}" },
                        mode: params.publish_dir_mode,
                        enabled: params.save_intermediate_polishing,
                        pattern: "*.mpileup",
                        saveAs: { filename -> params.prefix || params.global_prefix  ? "${params.global_prefix}-$filename" : filename }
                    ]
                ]
            }

            withName: RENAME_FASTA_HEADER_CONTIG_CONSENSUS{
                publishDir = [
                    enabled: false
                ]
            }

            withName: LOWCOV_TO_REFERENCE {
                ext.prefix = { "${meta.id}_consensus" } // DON'T CHANGE
                publishDir = [
                    path: { "${params.outdir}/assembly/polishing/scaffolding/${meta.sample}" },
                    mode: params.publish_dir_mode,
                    enabled: params.save_intermediate_polishing,
                    pattern: "*.fasta",
                    saveAs: { filename -> params.prefix || params.global_prefix  ? "${params.global_prefix}-$filename-hybrid" : "$filename-hybrid" }
                ]
            }
        }
    }

<<<<<<< HEAD
    withName: QUAST_FILTER {
        ext.args      = "--min-contig 0"
        publishDir = [
            enabled: false
        ]
    }

    withName: CAT_CAT_READS {
        publishDir = [
            enabled: false
        ]
    }

    withName: MASH_SKETCH {
        ext.args = [
            "-s ${params.mash_sketch_size}",        // sketch size
            "-k ${params.mash_sketch_kmer_size}",   // k-mer size
            "-i ",                                  // Sketch individual sequences DON'T CHANGE
        ].join(' ').trim()
        publishDir = [
            path: { "${params.outdir}/variants/mapping/mash/sketch" },
            mode: params.publish_dir_mode,
            pattern: '*.msh',
            saveAs: { filename -> params.prefix || params.global_prefix  ? "${params.global_prefix}-$filename" : filename }
        ]
    }

    withName: MASH_SCREEN {
        publishDir = [
            path: { "${params.outdir}/variants/mapping/mash/screen" },
            mode: params.publish_dir_mode,
            pattern: '*.screen',
            saveAs: { filename -> params.prefix || params.global_prefix  ? "${params.global_prefix}-$filename" : filename }
        ]
    }

=======
>>>>>>> 93e6b945
    //
    // Iterative mapping
    // use the '$meta.iteration' variable to create a new directory for each iteration when publishing the dir's of the modules
    //
    if (!params.skip_iterative_refinement || !params.skip_variant_calling){

        withName: BWAMEM2_INDEX {
            ext.prefix = { "${meta.id}_${meta.previous_step}" } // DON'T CHANGE
            publishDir = [
                path: { "${meta.iteration}" == "variant-calling" ?
                    "${params.outdir}/variants/mapping-info/bwamem2/index/${meta.id}" :
                    "${params.outdir}/assembly/polishing/iterations/${meta.step}/bwamem2/index/${meta.id}" },
                mode: params.publish_dir_mode,
                saveAs: { filename ->
                            filename.equals('versions.yml') ? null :
                            params.prefix || params.global_prefix  ? "${params.global_prefix}-$filename" : filename }
            ]
        }

        withName: BWAMEM2_MEM {
            ext.args   = {"-R '@RG\\tID:${meta.id}\\tSM:${meta.sample}\\tPL:ILLUMINA' "}
            ext.args2  = '-O BAM'
            ext.prefix = { "${meta.id}_${meta.previous_step}" } // DON'T CHANGE
            publishDir = [
                [
                    path: {
                        "${meta.iteration}" == "variant-calling" ?
                    "${params.outdir}/variants/mapping-info/bwamem2/unmapped/${meta.sample}" :
                    "${params.outdir}/assembly/polishing/iterations/${meta.step}/bwamem2/unmapped/${meta.sample}" },
                    mode: params.publish_dir_mode,
                    pattern: "*.fastq.gz",
                    saveAs: { filename -> params.prefix || params.global_prefix  ? "${params.global_prefix}-$filename" : filename }
                ],
                [
                    path: { "${meta.iteration}" == "variant-calling" ?
                    "${params.outdir}/variants/mapping-info/bwamem2/bam/${meta.sample}" :
                    "${params.outdir}/assembly/polishing/iterations/${meta.step}/bwamem2/bam/${meta.sample}" },
                    mode: params.publish_dir_mode,
                    pattern: "*.bam",
                    saveAs: { filename -> params.prefix || params.global_prefix  ? "${params.global_prefix}-$filename" : filename }
                ]
            ]
        }

        withName: BWA_INDEX {
            ext.prefix = { "${meta.id}_${meta.previous_step}" } // DON'T CHANGE
            publishDir = [
                path: { "${meta.iteration}" == "variant-calling" ?
                    "${params.outdir}/variants/mapping-info/bwa/index/${meta.id}}" :
                    "${params.outdir}/assembly/polishing/iterations/${meta.step}/bwa/index/${meta.id}" },
                mode: params.publish_dir_mode,
                saveAs: { filename ->
                            filename.equals('versions.yml') ? null :
                            params.prefix || params.global_prefix  ? "${params.global_prefix}-$filename" : filename }
            ]
        }

        withName: BWA_MEM {
            ext.args2  = '-O BAM'
            ext.prefix = { "${meta.id}_${meta.previous_step}" } // DON'T CHANGE
            publishDir = [
                [
                    path: {
                        "${meta.iteration}" == "variant-calling" ?
                    "${params.outdir}/variants/mapping-info/bwamem2/unmapped/${meta.sample}" :
                    "${params.outdir}/assembly/polishing/iterations/${meta.step}/bwamem2/unmapped/${meta.sample}" },
                    mode: params.publish_dir_mode,
                    pattern: "*.fastq.gz",
                    saveAs: { filename -> params.prefix || params.global_prefix  ? "${params.global_prefix}-$filename" : filename }
                ],
                [
                    path: { "${meta.iteration}" == "variant-calling" ?
                    "${params.outdir}/variants/mapping-info/bwamem2/bam/${meta.sample}" :
                    "${params.outdir}/assembly/polishing/iterations/${meta.step}/bwamem2/bam/${meta.sample}" },
                    mode: params.publish_dir_mode,
                    pattern: "*.bam",
                    saveAs: { filename -> params.prefix || params.global_prefix  ? "${params.global_prefix}-$filename" : filename }
                ]
            ]
        }

        withName: BOWTIE2_BUILD {
            ext.prefix = { "${meta.id}_${meta.previous_step}" } // DON'T CHANGE
            publishDir = [
                path: { "${meta.iteration}" == "variant-calling" ?
                    "${params.outdir}/variants/mapping-info/bowtie2/build/${meta.id}" :
                    "${params.outdir}/assembly/polishing/iterations/${meta.step}/bowtie2/build/${meta.id}" },
                mode: params.publish_dir_mode,
                pattern: "*.bt2l",
                saveAs: { filename -> params.prefix || params.global_prefix  ? "${params.global_prefix}-$filename" : filename }
            ]
        }

        withName: BOWTIE2_ALIGN {
            ext.args   = '--local --very-sensitive-local --seed 1'
            ext.args2  = '-O BAM'
            ext.prefix = { "${meta.id}_${meta.previous_step}" } // DON'T CHANGE
            publishDir = [
                [
                    path: { "${meta.iteration}" == "variant-calling" ?
                        "${params.outdir}/variants/mapping-info/bowtie2/log/${meta.sample}" :
                        "${params.outdir}/assembly/polishing/iterations/${meta.step}/bowtie2/log/${meta.sample}" },
                    mode: params.publish_dir_mode,
                    pattern: "*.log",
                    saveAs: { filename -> params.prefix || params.global_prefix  ? "${params.global_prefix}-$filename" : filename }
                ],
                [
                    path: { "${meta.iteration}" == "variant-calling" ?
                    "${params.outdir}/variants/mapping-info/bowtie2/unmapped/${meta.sample}" :
                    "${params.outdir}/assembly/polishing/iterations/${meta.step}/bowtie2/unmapped/${meta.sample}" },
                    mode: params.publish_dir_mode,
                    pattern: "*.fastq.gz",
                    saveAs: { filename -> params.prefix || params.global_prefix  ? "${params.global_prefix}-$filename" : filename }
                ],
                [
                    path: { "${meta.iteration}" == "variant-calling" ?
                    "${params.outdir}/variants/mapping-info/bowtie2/bam/${meta.sample}" :
                    "${params.outdir}/assembly/polishing/iterations/${meta.step}/bowtie2/bam/${meta.sample}" },
                    mode: params.publish_dir_mode,
                    pattern: "*.bam",
                    saveAs: { filename -> params.prefix || params.global_prefix  ? "${params.global_prefix}-$filename" : filename }
                ]
            ]
        }

        withName: SAMTOOLS_FAIDX {
            publishDir = [
                    enabled: false
                    ]
        }

        withName: UMITOOLS_DEDUP {
            ext.args = "--umi-separator=':'"
            ext.prefix = { "${meta.id}.${meta.previous_step}.umi_deduplicated" } // DON'T CHANGE
            publishDir = [
                [
                    path: { "${meta.iteration}" == "variant-calling" ?
                    "${params.outdir}/variants/mapping-info/deduplicate/log/${meta.sample}" :
                    "${params.outdir}/assembly/polishing/iterations/${meta.step}/deduplicate/log" },
                    mode: params.publish_dir_mode,
                    pattern: '*.{tsv,log}',
                    saveAs: { filename -> params.prefix || params.global_prefix  ? "${params.global_prefix}-$filename" : filename }
                ],
                [
                    path: { "${meta.iteration}" == "variant-calling" ?
                    "${params.outdir}/variants/mapping-info/deduplicate/bam/${meta.sample}" :
                    "${params.outdir}/assembly/polishing/iterations/${meta.step}/deduplicate/bam" },
                    mode: params.publish_dir_mode,
                    pattern: '*.bam',
                saveAs: { filename -> params.prefix || params.global_prefix  ? "${params.global_prefix}-$filename" : filename }
                ]
            ]
        }
        if (params.deduplicate && params.with_umi){
            withName: ".*BAM_DEDUPLICATE:SAMTOOLS_INDEX" {
                ext.prefix = { "${meta.id}.${meta.previous_step}.umi_deduplicated" } // DON'T CHANGE
                publishDir =
                    [
                        path: { "${meta.iteration}" == "variant-calling" ?
                        "${params.outdir}/variants/mapping-info/deduplicate/bam/${meta.sample}" :
                        "${params.outdir}/assembly/polishing/iterations/${meta.step}/deduplicate/bam" },
                        mode: params.publish_dir_mode,
                        pattern: '*.bam',
                        saveAs: { filename -> params.prefix || params.global_prefix  ? "${params.global_prefix}-$filename" : filename }
                    ]
            }
        }


        withName: PICARD_MARKDUPLICATES {
            ext.args = [
                '--ASSUME_SORTED true',
                '--VALIDATION_STRINGENCY LENIENT',
                '--TMP_DIR tmp',
                '--REMOVE_DUPLICATES true',
            ].join(' ').trim()
            ext.prefix = { "${meta.id}_${meta.previous_step}.dedup" }
            publishDir = [
                [
                    path: { "${meta.iteration}" == "variant-calling" ?
                    "${params.outdir}/variants/mapping-info/deduplicate/log/${meta.sample}" :
                    "${params.outdir}/assembly/polishing/iterations/${meta.step}/deduplicate/log" },
                    mode: params.publish_dir_mode,
                    pattern: '*metrics.txt',
                    saveAs: { filename -> params.prefix || params.global_prefix  ? "${params.global_prefix}-$filename" : filename }
                ],
                [
                    path: { "${meta.iteration}" == "variant-calling" ?
                    "${params.outdir}/variants/mapping-info/deduplicate/bam/${meta.sample}" :
                    "${params.outdir}/assembly/polishing/iterations/${meta.step}/deduplicate/bam" },
                    mode: params.publish_dir_mode,
                    pattern: '*.bam',
                    saveAs: { filename -> params.prefix || params.global_prefix  ? "${params.global_prefix}-$filename" : filename }
                ]
            ]
        }

        // No need to publish results are integrated in report
        withName: ".*BAM_FLAGSTAT_FILTER:.*" {
            publishDir =  [ enabled: false ]
        }

        withName: SAMTOOLS_SORT_DEDUPPED {
            ext.prefix = { "${meta.id}_${meta.previous_step}.sorted" } // DON'T CHANGE
            publishDir = [
                path: { "${meta.iteration}" == "variant-calling" ?
                    "${params.outdir}/variants/mapping-info/deduplicate/sorted_bam/${meta.sample}" :
                    "${params.outdir}/assembly/polishing/iterations/${meta.step}/deduplicate/sorted_bam/" },
                mode: params.publish_dir_mode,
                pattern: '*.bam',
                saveAs: { filename -> params.prefix || params.global_prefix  ? "${params.global_prefix}-$filename" : filename }
            ]
        }

        if ( params.mapping_stats | params.intermediate_mapping_stats ) {
            withName: ".*BAM_STATS_METRICS:SAMTOOLS_INDEX" {
                ext.prefix = { "${meta.id}_${meta.previous_step}.sorted" } // DON'T CHANGE
                publishDir = [
                    path: { "${meta.iteration}" == "variant-calling" ?
                    "${params.outdir}/variants/mapping-info/deduplicate/sorted_bam/${meta.sample}" :
                    "${params.outdir}/assembly/polishing/iterations/${meta.step}/deduplicate/sorted_bam/" },
                    mode: params.publish_dir_mode,
                    pattern: '*.bai',
                    saveAs: { filename -> params.prefix || params.global_prefix  ? "${params.global_prefix}-$filename" : filename }
                ]
            }

            withName: PICARD_COLLECTMULTIPLEMETRICS {
                ext.args = [
                    '--VALIDATION_STRINGENCY LENIENT',
                    '--TMP_DIR tmp',
            ].join(' ').trim()
                ext.prefix = { "${meta.id}_${meta.previous_step}" } // DON'T CHANGE
                publishDir = [
                    path: { "${meta.iteration}" == "variant-calling" ?
                    "${params.outdir}/variants/mapping-info/picard/${meta.sample}" :
                    "${params.outdir}/assembly/polishing/iterations/${meta.step}/metrics/picard/" },
                    mode: params.publish_dir_mode,
                    pattern: '*{metrics,pdf}',
                    saveAs: { filename -> params.prefix || params.global_prefix  ? "${params.global_prefix}-$filename" : filename }
                ]
            }

            withName: ".*BAM_STATS_METRICS:BAM_STATS_SAMTOOLS:SAMTOOLS_STATS" {
                ext.prefix = { "${meta.id}_${meta.previous_step}" } // DON'T CHANGE
                publishDir = [
                    path: { "${meta.iteration}" == "variant-calling" ?
                    "${params.outdir}/variants/mapping-info/metrics/stats/${meta.sample}" :
                    "${params.outdir}/assembly/polishing/iterations/${meta.step}/metrics/stats/" },
                    mode: params.publish_dir_mode,
                    pattern: '*.stats',
                    saveAs: { filename -> params.prefix || params.global_prefix  ? "${params.global_prefix}-$filename" : filename }
                ]
            }

            withName: ".*BAM_STATS_METRICS:BAM_STATS_SAMTOOLS:SAMTOOLS_FLAGSTAT" {
                ext.prefix = { "${meta.id}_${meta.previous_step}" } // DON'T CHANGE
                publishDir = [
                    path: { "${meta.iteration}" == "variant-calling" ?
                    "${params.outdir}/variants/mapping-info/metrics/flagstat/${meta.sample}" :
                    "${params.outdir}/assembly/polishing/iterations/${meta.step}/metrics/flagstat/" },
                    mode: params.publish_dir_mode,
                    pattern: '*.flagstat',
                    saveAs: { filename -> params.prefix || params.global_prefix  ? "${params.global_prefix}-$filename" : filename }
                ]
            }

            withName: ".*BAM_STATS_METRICS:BAM_STATS_SAMTOOLS:SAMTOOLS_IDXSTATS" {
                ext.prefix = { "${meta.id}_${meta.previous_step}" } // DON'T CHANGE
                publishDir = [
                    path: { "${meta.iteration}" == "variant-calling" ?
                    "${params.outdir}/variants/mapping-info/metrics/idxstats/${meta.sample}" :
                    "${params.outdir}/assembly/polishing/iterations/${meta.step}/metrics/idxstats/" },
                    mode: params.publish_dir_mode,
                    pattern: '*.idxstats',
                    saveAs: { filename -> params.prefix || params.global_prefix  ? "${params.global_prefix}-$filename" : filename }
                ]
            }

            withName: MOSDEPTH {
                ext.prefix = { "${meta.id}_${meta.previous_step}" } // DON'T CHANGE
                publishDir = [
                    path: { "${meta.iteration}" == "variant-calling" ?
                    "${params.outdir}/variants/mapping-info/metrics/mosdepth/${meta.sample}" :
                    "${params.outdir}/assembly/polishing/iterations/${meta.step}/metrics/mosdepth/" },
                    mode: params.publish_dir_mode,
                    pattern: '*.{txt,gz,gz.csi}',
                    saveAs: { filename -> params.prefix || params.global_prefix  ? "${params.global_prefix}-$filename" : filename }
                ]
            }
        }

        withName: BCFTOOLS_MPILEUP {
            ext.args = [
                '--ignore-overlaps',        // ignore overlapping reads
                '--count-orphans',          // Do not skip anomalous read pairs in variant calling.
                '--max-depth 800000',       // Maximum number of reads to start to consider at each location
                '--min-BQ 20',              // Minimum base quality
                '--annotate FORMAT/AD,FORMAT/ADF,FORMAT/ADR,FORMAT/DP,FORMAT/SP,INFO/AD,INFO/ADF,INFO/ADR'].join(' ').trim()
            ext.args2 = [
                '--ploidy 2',               // Ploidy of the sample, how many alleles should be considered at a location
                '--keep-alts',              // Keep alternate alleles
                '--keep-masked-ref',        // Masked reference positions (reference is 'N') need to be considered as well
                '--multiallelic-caller',    // Call multiallelic variants
                '--variants-only'           // Only output variant sites that are significant
            ].join(' ').trim()
            ext.args3 = [
                "--include 'INFO/DP>=10'",  // Minimum depth of coverage
            ].join(' ').trim()
            ext.prefix = { "${meta.id}_${meta.previous_step}.org" } // DON'T CHANGE
            publishDir = [
                path: { "${meta.iteration}" == "variant-calling" ?
                    "${params.outdir}/variants/bcftools/${meta.sample}" :
                    "${params.outdir}/assembly/polishing/iterations/${meta.step}/variants/bcftools" },
                mode: params.publish_dir_mode,
                pattern: '*.mpileup.gz',
                saveAs: { filename -> params.prefix || params.global_prefix  ? "${params.global_prefix}-$filename" : filename }
            ]
        }

        withName: BCFTOOLS_NORM {
            ext.args = [
                '--do-not-normalize',   // Do not turn on indel normalisation, only split up
                '--output-type z',      // Output compressed VCF
                '--multiallelics -any'  // split multiallelic sites into biallelic records (-) and SNPs and indels should be merged into a single record, specify any.
            ].join(' ').trim()
            ext.prefix = { "${meta.id}_${meta.previous_step}.norm" } // DON'T CHANGE
            publishDir = [
                path: { "${meta.iteration}" == "variant-calling" ?
                    "${params.outdir}/variants/bcftools/${meta.sample}" :
                    "${params.outdir}/assembly/polishing/iterations/${meta.step}/variants/bcftools" },
                mode: params.publish_dir_mode,
                pattern: "*.vcf.gz",
                saveAs: { filename -> params.prefix || params.global_prefix  ? "${params.global_prefix}-$filename" : filename }
            ]
        }

        if (!params.skip_iterative_refinement && params.intermediate_consensus_caller == "bcftools"){
            withName: ".*:ITERATION_.*:BCFTOOLS_FILTER" {
                ext.prefix = { "${meta.id}_${meta.previous_step}.filtered" } // DON'T CHANGE
                ext.args   = [
                        '--output-type z',
                        intermediate_variant_caller == 'ivar'     ? "--include 'FORMAT/ALT_FREQ >= 0.75'"           : '',
                        intermediate_variant_caller == 'bcftools' ? "--include 'FORMAT/AD[:1] / FORMAT/DP >= 0.75'" : '',
                    ].join(' ').trim()
                publishDir = [
                    path: { "${params.outdir}/assembly/polishing/iterations/${meta.step}/variants/${params.intermediate_variant_caller}" },
                    mode: params.publish_dir_mode,
                    pattern: "*.{bcf,vcf,bcf.gz,vcf.gz}",
                    saveAs: { filename -> params.prefix || params.global_prefix  ? "${params.global_prefix}-$filename" : filename }
                ]
            }
        }

        if (!params.skip_variant_calling){
            withName: ".*:FASTQ_FASTA_MAP_CONSENSUS.*BCFTOOLS_FILTER" {
                ext.prefix = { "${meta.id}_${meta.previous_step}.filtered" } // DON'T CHANGE
                ext.args   = [
                        '--output-type z',
                        variant_caller == 'ivar'     ? "--include 'FORMAT/ALT_FREQ >= 0.75'"           : '',
                        variant_caller == 'bcftools' ? "--include 'FORMAT/AD[:1] / FORMAT/DP >= 0.75'" : '',
                    ].join(' ').trim()
                publishDir = [
                    path: { "${params.outdir}/variants/${params.variant_caller}/${meta.sample}" },
                    mode: params.publish_dir_mode,
                    pattern: "*.{bcf,vcf,bcf.gz,vcf.gz}",
                    saveAs: { filename -> params.prefix || params.global_prefix  ? "${params.global_prefix}-$filename" : filename }
                ]
            }
        }

        withName: IVAR_VARIANTS {
            ext.args = [
                '-q 20',   // Minimum base quality
                '-m 10'    // Minimum depth of coverage
            ].join(' ').trim()
            ext.args2 = '--ignore-overlaps --count-orphans --max-depth 0 --no-BAQ --min-BQ 0'
            ext.prefix = { "${meta.id}_${meta.previous_step}" } // DON'T CHANGE
            publishDir = [
                path: { "${meta.iteration}" == "variant-calling" ?
                    "${params.outdir}/variants/ivar/${meta.sample}" :
                    "${params.outdir}/assembly/polishing/iterations/${meta.step}/variants/ivar/${meta.sample}" },
                mode: params.publish_dir_mode,
                pattern: "*.{tsv,mpileup}",
                saveAs: { filename -> params.prefix || params.global_prefix  ? "${params.global_prefix}-$filename" : filename }
            ]
        }

        withName: IVAR_VARIANTS_TO_VCF {
            ext.prefix = { "${meta.id}_${meta.previous_step}" } // DON'T CHANGE
            publishDir = [
                path: { "${meta.iteration}" == "variant-calling" ?
                    "${params.outdir}/variants/ivar/${meta.sample}" :
                    "${params.outdir}/assembly/polishing/iterations/${meta.step}/variants/ivar/${meta.sample}" },
                mode: params.publish_dir_mode,
                pattern: '*.{log,vcf}',
                saveAs: { filename -> params.prefix || params.global_prefix  ? "${params.global_prefix}-$filename" : filename }
            ]
        }

        withName: BCFTOOLS_SORT {
            ext.prefix = { "${meta.id}_${meta.previous_step}.sort" } // DON'T CHANGE
            publishDir = [
                path: { "${meta.iteration}" == "variant-calling" ?
                    "${params.outdir}/variants/${params.variant_caller}/${meta.sample}" :
                    "${params.outdir}/assembly/polishing/iterations/${meta.step}/variants/${params.intermediate_variant_caller}/${meta.sample}" },
                mode: params.publish_dir_mode,
                pattern: '*.vcf',
                saveAs: { filename -> params.prefix || params.global_prefix  ? "${params.global_prefix}-$filename" : filename }
            ]
        }

        withName: TABIX_TABIX {
            ext.args = '-p vcf -f'
            ext.prefix = { "${meta.id}_${meta.previous_step}" } // DON'T CHANGE
            publishDir = [
                path: { "${meta.iteration}" == "variant-calling" ?
                    "${params.outdir}/variants/${params.variant_caller}/${meta.sample}" :
                    "${params.outdir}/assembly/polishing/iterations/${meta.step}/variants/${params.intermediate_variant_caller}/${meta.sample}" },
                mode: params.publish_dir_mode,
                pattern: '*.{csi,tbi}',
                saveAs: { filename -> params.prefix || params.global_prefix  ? "${params.global_prefix}-$filename" : filename }
            ]
        }

        withName: BCFTOOLS_STATS {
            ext.prefix = { "${meta.id}_${meta.previous_step}" } // DON'T CHANGE
            publishDir = [
                path: { "${meta.iteration}" == "variant-calling" ?
                    "${params.outdir}/variants/${params.variant_caller}/${meta.sample}" :
                    "${params.outdir}/assembly/polishing/iterations/${meta.step}/variants/${params.intermediate_variant_caller}/${meta.sample}" },
                mode: params.publish_dir_mode,
                pattern: '*.{txt}',
                saveAs: { filename -> params.prefix || params.global_prefix  ? "${params.global_prefix}-$filename" : filename }
            ]
        }

        withName: MAKE_BED_MASK {
            ext.args = "-a --ignore-overlaps --count-orphans --max-depth 0 --min-BQ 0"
            ext.args2 = 10
            ext.prefix = { "${meta.id}_${meta.previous_step}" } // DON'T CHANGE
            publishDir = [
                path: { "${meta.iteration}" == "variant-calling" ?
                    "${params.outdir}/consensus/mask/${meta.sample}" :
                    "${params.outdir}/assembly/polishing/iterations/${meta.step}/consensus/mask" },
                mode: params.publish_dir_mode,
                enabled: params.save_intermediate_polishing,
                pattern: '*.{mpileup}',
                saveAs: { filename -> params.prefix || params.global_prefix  ? "${params.global_prefix}-$filename" : filename }
            ]
        }

        withName: BEDTOOLS_MERGE {
            ext.prefix = { "${meta.id}_${meta.previous_step}.merged" } // DON'T CHANGE
            publishDir = [
                path: { "${meta.iteration}" == "variant-calling" ?
                    "${params.outdir}/consensus/mask/${meta.sample}" :
                    "${params.outdir}/assembly/polishing/iterations/${meta.step}/consensus/mask" },
                mode: params.publish_dir_mode,
                enabled: params.save_intermediate_polishing,
                pattern: '*.{bed}',
                saveAs: { filename -> params.prefix || params.global_prefix  ? "${params.global_prefix}-$filename" : filename }
            ]
        }

        withName: BEDTOOLS_MASKFASTA {
            ext.prefix = { "${meta.id}_${meta.previous_step}.masked" } // DON'T CHANGE
            publishDir = [
                path: { "${meta.iteration}" == "variant-calling" ?
                    "${params.outdir}/consensus/mask/${meta.sample}" :
                    "${params.outdir}/assembly/polishing/iterations/${meta.step}/consensus/mask" },
                mode: params.publish_dir_mode,
                enabled: false,
                pattern: '*.{fa}',
                saveAs: { filename -> params.prefix || params.global_prefix  ? "${params.global_prefix}-$filename" : filename }
            ]
        }

        withName: BCFTOOLS_CONSENSUS {
            ext.prefix = { "${meta.id}_it${meta.iteration}" } // DON'T CHANGE
            publishDir = [
                path: { "${meta.iteration}" == "variant-calling" ?
                    "${params.outdir}/consensus/seq/${meta.sample}" :
                    "${params.outdir}/assembly/polishing/iterations/${meta.step}/consensus/seq/${meta.sample}" },
                enabled: false,
                mode: params.publish_dir_mode,
                pattern: '*.{fa}',
                saveAs: { filename -> params.prefix || params.global_prefix  ? "${params.global_prefix}-$filename" : filename }
            ]
        }

        withName: IVAR_CONSENSUS {
            ext.args = [
                '-t 0.75',          // frequency to call consensus: 0.75 just the majority rule
                '-q 20',            // minimum quality score of base
                '-m 10',            // minimum depth to call consensus
                '-n N'              // Characters to print in regions with less coverage
            ].join(' ').trim()
            ext.args2 = [
                '--count-orphans',  // Do not skip anomalous read pairs in variant calling.
                '--max-depth 0',    // Maximum number of reads to start to consider at each location, 0 means no limit
                '--min-BQ 20',      // Minimum base quality
                '--no-BAQ',         // Disable probabilistic realignment for the computation of base alignment quality
                '-aa',              // Output absolutely all positions, including unused reference sequences
            ].join(' ').trim()
            ext.prefix = { "${meta.id}_it${meta.iteration}" } // DON'T CHANGE
            publishDir = [
                [
                    path: { "${meta.iteration}" == "variant-calling" ?
                    "${params.outdir}/consensus/mask/${meta.sample}" :
                    "${params.outdir}/assembly/polishing/iterations/${meta.step}/consensus/mask/${meta.sample}" },
                    mode: params.publish_dir_mode,
                    enabled: params.save_intermediate_polishing,
                    pattern: "*.txt",
                    saveAs: { filename -> params.prefix || params.global_prefix  ? "${params.global_prefix}-$filename" : filename }
                ],
                [
                    path: { "${meta.iteration}" == "variant-calling" ?
                        "${params.outdir}/consensus/mask/${meta.sample}" :
                        "${params.outdir}/assembly/polishing/iterations/${meta.step}/consensus/mask/${meta.sample}" },
                    mode: params.publish_dir_mode,
                    enabled: params.save_intermediate_polishing,
                    pattern: "*.mpileup",
                    saveAs: { filename -> params.prefix || params.global_prefix  ? "${params.global_prefix}-$filename" : filename }
                ]
            ]
        }

        withName: RENAME_FASTA_HEADER_CALLED_CONSENSUS {
            ext.prefix = { "${meta.id}_it${meta.iteration}.consensus" } // DON'T CHANGE
            publishDir = [
                [
                    path: { "${meta.iteration}" == "variant-calling" ?
                    "${params.outdir}/consensus/seq/${meta.sample}" :
                    "${params.outdir}/assembly/polishing/iterations/${meta.step}/consensus/seq/${meta.sample}" },
                    mode: params.publish_dir_mode,
                    pattern: "*.fa",
                    saveAs: { filename -> params.prefix || params.global_prefix  ? "${params.global_prefix}-$filename" : filename }
                ]
            ]
        }
    }

    withName: RENAME_FASTA_HEADER_CONSTRAIN {
        ext.prefix = { "${meta.id}_constrain.consensus" } // DON'T CHANGE
        publishDir = [
            path: { "${params.outdir}/consensus/" },
            mode: params.publish_dir_mode,
            pattern: "*.fa",
            enabled: false
        ]
    }

    // consensus consensus QC
    if (!params.skip_consensus_qc){
        withName: CHECKV_ENDTOEND {
            ext.args      = "--remove_tmp"
            publishDir = [
                path: { "${params.outdir}/consensus/quality_control/${meta.sample}/checkv/" },
                mode: params.publish_dir_mode,
                pattern: "**.{tsv}",
                saveAs: { filename -> params.prefix || params.global_prefix  ? "${params.global_prefix}-$filename" : filename }
            ]
        }

        withName: CAT_CAT_QC {
            ext.prefix  = { "${meta.id}_cat" }
            publishDir = [
                enabled: false
            ]
        }

        withName: CAT_CAT_MMSEQS {
            publishDir = [
                enabled: false
            ]
        }

        withName: CHECKV_DOWNLOADDATABASE {
            publishDir = [
                path: { "${params.outdir}/databases/" },
                mode: params.publish_dir_mode,
                enabled: params.save_databases,
                saveAs: { filename ->
                filename.equals('versions.yml') ? null :
                params.prefix || params.global_prefix  ? "${params.global_prefix}-$filename" : filename }
            ]
        }

        withName: QUAST_QC {
            ext.args      = "--min-contig 0"
            publishDir = [
                path: { "${params.outdir}/consensus/quality_control/quast/${meta.sample}/${meta.step}/" },
                mode: params.publish_dir_mode,
                pattern: "*.tsv",
                saveAs: { filename -> params.prefix || params.global_prefix  ? "${params.global_prefix}-$filename" : filename }
            ]
        }

        withName: MAFFT_ITERATIONS {
            ext.args = [
                "--auto",
                "--adjustdirection",
                // "--globalpair",
                // "--maxiterate 100",
            ].join(' ').trim()
            ext.prefix = { "${meta.id}_iterations" }
            publishDir = [
                path: { "${params.outdir}/consensus/quality_control/mafft/${meta.sample}" },
                mode: params.publish_dir_mode,
                pattern: "*.fas",
                enabled: params.save_intermediate_polishing,
                saveAs: { filename -> params.prefix || params.global_prefix  ? "${params.global_prefix}-$filename" : filename }
            ]
        }

        withName: MAFFT_QC {
            ext.args = [
                "--auto",
                "--adjustdirection",
            ].join(' ').trim()
            ext.prefix = { "${meta.id}_aligned" }
            publishDir = [
                path: { "${params.outdir}/consensus/quality_control/mafft/${meta.sample}" },
                mode: params.publish_dir_mode,
                pattern: "*.fas",
                saveAs: { filename -> params.prefix || params.global_prefix  ? "${params.global_prefix}-$filename" : filename }
            ]
        }

        withName: BLASTN_QC {
            ext.args = '-max_target_seqs 5 -outfmt "6 qseqid sseqid stitle pident qlen slen length mismatch gapopen qstart qend sstart send evalue bitscore"' // don't change outfmt
            ext.prefix = { "${meta.id}_${meta.step}" }
            publishDir = [
                path: { "${params.outdir}/consensus/quality_control/blast/${meta.sample}/${meta.step}" },
                mode: params.publish_dir_mode,
                pattern: "*.txt",
                saveAs: { filename -> params.prefix || params.global_prefix  ? "${params.global_prefix}-$filename" : filename }
            ]
        }


        withName: MMSEQS_CREATEANNOTATIONDB {
            publishDir = [
                path: { "${params.outdir}/databases/${meta.id}" },
                mode: params.publish_dir_mode,
                enabled: params.save_databases,
                saveAs: { filename ->
                    filename.equals('versions.yml') ? null :
                    params.prefix || params.global_prefix  ? "${params.global_prefix}-$filename" : filename }
            ]
        }

        withName: MMSEQS_EASYSEARCH {
            ext.args= { "--search-type ${params.mmseqs_searchtype} --rescore-mode 3 --format-output query,target,theader,fident,qlen,tlen,alnlen,mismatch,gapopen,qstart,qend,tstart,tend,evalue,bits" } // don't change format-output
            publishDir = [
                path: { "${params.outdir}/consensus/quality_control/mmseqs-search"},
                mode: params.publish_dir_mode,
                pattern: "*.tsv",
                saveAs: { filename -> params.prefix || params.global_prefix  ? "${params.global_prefix}-$filename" : filename }
            ]
        }
    }

    //
    // ANNOTATION
    //
    withName: CUSTOM_MULTIQC_TABLES {
        ext.args   = [
                params.save_intermediate_polishing ? "--save_intermediate" : '',
            ].join(' ').trim()
        publishDir = [
            path: { "${params.outdir}/multiqc/custom_tables" },
            mode: params.publish_dir_mode,
            pattern: '*.tsv',
            saveAs: { filename -> params.prefix || params.global_prefix  ? "${params.global_prefix}-$filename" : filename }
        ]
    }

    withName: CUSTOM_DUMPSOFTWAREVERSIONS {
        publishDir = [
            path: { "${params.outdir}/pipeline_info" },
            mode: params.publish_dir_mode,
            pattern: '*_versions.yml',
            saveAs: { filename -> params.prefix || params.global_prefix  ? "${params.global_prefix}-$filename" : filename }
        ]
    }

    withName: MULTIQC_DATAPREP {
        ext.args   = [
            '-k tsv', // don't change outfmt as it is used by create_multiqc_custom_tables.py
            '--no-report'
        ].join(' ').trim()
        publishDir = [
            path: { "${params.outdir}/multiqc/multiqc_dataprep" },
            mode: params.publish_dir_mode,
            enabled: false,
            pattern: 'multiqc*',
            saveAs: { filename ->
                filename.equals('versions.yml') ? null :
                params.prefix || params.global_prefix  ? "${params.global_prefix}-$filename" : filename }
        ]
    }

    withName: MULTIQC_REPORT {
        ext.args   = [
            params.multiqc_title ? "--title \"$params.multiqc_title\"" : '' ,
            '-k tsv',
            ].join(' ').trim()
        publishDir = [
            path: { "${params.outdir}/multiqc" },
            mode: params.publish_dir_mode,
            enabled: params.save_intermediate_polishing,
            pattern: 'multiqc*',
            saveAs: { filename ->
                filename.equals('versions.yml') ? null :
                params.prefix || params.global_prefix  ? "${params.global_prefix}-$filename" : filename }
        ]
    }
}<|MERGE_RESOLUTION|>--- conflicted
+++ resolved
@@ -724,7 +724,6 @@
         }
     }
 
-<<<<<<< HEAD
     withName: QUAST_FILTER {
         ext.args      = "--min-contig 0"
         publishDir = [
@@ -761,8 +760,6 @@
         ]
     }
 
-=======
->>>>>>> 93e6b945
     //
     // Iterative mapping
     // use the '$meta.iteration' variable to create a new directory for each iteration when publishing the dir's of the modules
