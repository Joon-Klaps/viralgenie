--- conflicted
+++ resolved
@@ -76,12 +76,8 @@
 Pipeline settings can be provided in a `yaml` or `json` file via `-params-file <file>`.
 
 > ⚠️ Do not use `-c <file>` to specify parameters as this will result in errors. Custom config files specified with `-c` must only be used for [tuning process resource specifications](https://nf-co.re/docs/usage/configuration#tuning-workflow-resources), other infrastructural tweaks (such as output directories), or module arguments (args).
-<<<<<<< HEAD
-> The above pipeline run specified with a params file in yaml format:
-=======
 
 The above pipeline run specified with a params file in yaml format:
->>>>>>> ed60c0fe
 
 ```bash
 nextflow run nf-core/viralgenie -profile docker -params-file params.yaml
@@ -93,10 +89,6 @@
 input: './samplesheet.csv'
 outdir: './results/'
 genome: 'GRCh37'
-<<<<<<< HEAD
-input: 'data'
-=======
->>>>>>> ed60c0fe
 <...>
 ```
 
