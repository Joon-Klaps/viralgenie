--- conflicted
+++ resolved
@@ -57,11 +57,7 @@
 The typical command for running the pipeline is as follows:
 
 ```bash
-<<<<<<< HEAD
-nextflow run nf-core/viralgenie --input ./samplesheet.csv --outdir ./results --genome GRCh37 -profile docker
-=======
-nextflow run Joon-Klaps/viralgenie --input ./samplesheet.csv --outdir ./results --genome GRCh37 -profile docker
->>>>>>> 87b6bd1e
+nextflow run Joon-Klaps/viralgenie --input ./samplesheet.csv --outdir ./results -profile docker
 ```
 
 This will launch the pipeline with the `docker` configuration profile. See below for more information about profiles.
@@ -79,22 +75,14 @@
 
 Pipeline settings can be provided in a `yaml` or `json` file via `-params-file <file>`.
 
-<<<<<<< HEAD
 :::warning
 Do not use `-c <file>` to specify parameters as this will result in errors. Custom config files specified with `-c` must only be used for [tuning process resource specifications](https://nf-co.re/docs/usage/configuration#tuning-workflow-resources), other infrastructural tweaks (such as output directories), or module arguments (args).
 :::
-=======
-> ⚠️ Do not use `-c <file>` to specify parameters as this will result in errors. Custom config files specified with `-c` must only be used for [tuning process resource specifications](https://nf-co.re/docs/usage/configuration#tuning-workflow-resources), other infrastructural tweaks (such as output directories), or module arguments (args).
->>>>>>> 87b6bd1e
 
 The above pipeline run specified with a params file in yaml format:
 
 ```bash
-<<<<<<< HEAD
-nextflow run nf-core/viralgenie -profile docker -params-file params.yaml
-=======
 nextflow run Joon-Klaps/viralgenienienie -profile docker -params-file params.yaml
->>>>>>> 87b6bd1e
 ```
 
 with `params.yaml` containing:
@@ -126,13 +114,9 @@
 
 To further assist in reproducbility, you can use share and re-use [parameter files](#running-the-pipeline) to repeat pipeline runs with the same settings without having to write out a command with every single parameter.
 
-<<<<<<< HEAD
 :::tip
 If you wish to share such profile (such as upload as supplementary material for academic publications), make sure to NOT include cluster specific paths to files, nor institutional specific profiles.
 :::
-=======
-> 💡 If you wish to share such profile (such as upload as supplementary material for academic publications), make sure to NOT include cluster specific paths to files, nor institutional specific profiles.
->>>>>>> 87b6bd1e
 
 ## Core Nextflow arguments
 
