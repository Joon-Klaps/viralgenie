--- conflicted
+++ resolved
@@ -38,14 +38,7 @@
     - lib/WorkflowMain.groovy
     - lib/NfcoreTemplate.groovy
     - lib/WorkflowViralgenie.groovy
-<<<<<<< HEAD
-    - assets/nf-core-viralgenie_logo_light.png
-  actions_awsfulltest:
-    - .github/workflows/awsfulltest.yml
-    - .github/workflows/awstest.yml
-=======
   actions_ci: false
->>>>>>> b13ee29a
 template:
   name: viralgenie
   description: a bioinformatics best-practice analysis pipeline for reconstructing consensus genomes and to identify intra-host variants from metagenomic sequencing data or enriched based sequencing data like hybrid capture.
