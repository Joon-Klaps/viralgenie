--- conflicted
+++ resolved
@@ -1,12 +1,4 @@
 repository_type: pipeline
-<<<<<<< HEAD
-template:
-  author: Joon-Klaps
-  description: a bioinformatics best-practice analysis pipeline for reconstructing
-    consensus genomes and to identify intra-host variants from metagenomic sequencing
-    data or enriched based sequencing data like hybrid capture.
-  name: viralgenie
-=======
 lint:
   files_unchanged:
     - docs/images/nf-core-viralgenie_logo_light.png
@@ -33,5 +25,4 @@
 template:
   name: viralgenie
   description: a bioinformatics best-practice analysis pipeline for reconstructing consensus genomes and to identify intra-host variants from metagenomic sequencing data or enriched based sequencing data like hybrid capture.
-  author: Joon-Klaps
->>>>>>> 87b6bd1e
+  author: Joon-Klaps