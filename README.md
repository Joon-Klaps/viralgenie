--- conflicted
+++ resolved
@@ -12,25 +12,15 @@
 <!--
 [![Launch on Nextflow Tower](https://img.shields.io/badge/Launch%20%F0%9F%9A%80-Nextflow%20Tower-%234256e7)](https://tower.nf/launch?pipeline=https://github.com/nf-core/viralgenie)
 
-<<<<<<< HEAD
-[![Get help on Slack](http://img.shields.io/badge/slack-nf--core%20%23viralgenie-4A154B?labelColor=000000&logo=slack)](https://nfcore.slack.com/channels/viralgenie)
--->
-=======
-[![Get help on Slack](http://img.shields.io/badge/slack-nf--core%20%23viralgenie-4A154B?labelColor=000000&logo=slack)](https://nfcore.slack.com/channels/viralgenie)[![Follow on Twitter](http://img.shields.io/badge/twitter-%40nf__core-1DA1F2?labelColor=000000&logo=twitter)](https://twitter.com/nf_core)[![Follow on Mastodon](https://img.shields.io/badge/mastodon-nf__core-6364ff?labelColor=FFFFFF&logo=mastodon)](https://mstdn.science/@nf_core)[![Watch on YouTube](http://img.shields.io/badge/youtube-nf--core-FF0000?labelColor=000000&logo=youtube)](https://www.youtube.com/c/nf-core)
->>>>>>> ed60c0fe
+[![Get help on Slack](http://img.shields.io/badge/slack-nf--core%20%23viralgenie-4A154B?labelColor=000000&logo=slack)](https://nfcore.slack.com/channels/viralgenie)-->
 
-[![Follow on Twitter](http://img.shields.io/badge/twitter-%40nf__core-1DA1F2?labelColor=000000&logo=twitter)](https://twitter.com/nf_core)[![Watch on YouTube](http://img.shields.io/badge/youtube-nf--core-FF0000?labelColor=000000&logo=youtube)](https://www.youtube.com/c/nf-core)
+[![Follow on Twitter](http://img.shields.io/badge/twitter-%40nf__core-1DA1F2?labelColor=000000&logo=twitter)](https://twitter.com/nf_core)[![Follow on Mastodon](https://img.shields.io/badge/mastodon-nf__core-6364ff?labelColor=FFFFFF&logo=mastodon)](https://mstdn.science/@nf_core)[![Watch on YouTube](http://img.shields.io/badge/youtube-nf--core-FF0000?labelColor=000000&logo=youtube)](https://www.youtube.com/c/nf-core)
 
-<<<<<<< HEAD
 ## Introduction
 
-**nf-core/viralgenie** is a bioinformatics best-practice analysis pipeline for reconstructing consensus denovo genomes and identify intra-host variants from metagenomic sequencing data or enriched based sequencing data like hybrid capture.
+<!-- TODO nf-core: Write a 1-2 sentence summary of what data the pipeline is for and what it does -->
 
-The pipeline is built using [Nextflow](https://www.nextflow.io), a workflow tool to run tasks across multiple compute infrastructures in a very portable manner. It uses Docker/Singularity containers making installation trivial and results highly reproducible. The [Nextflow DSL2](https://www.nextflow.io/docs/latest/dsl2.html) implementation of this pipeline uses one container per process which makes it much easier to maintain and update software dependencies. Where possible, these processes have been submitted to and installed from [nf-core/modules](https://github.com/nf-core/modules) in order to make them available to all nf-core pipelines, and to everyone within the Nextflow community!
-
-<!-- TODO nf-core: Add full-sized test dataset and amend the paragraph below if applicable -->
-
-On release, automated continuous integration tests run the pipeline on a full-sized dataset on the AWS cloud infrastructure. This ensures that the pipeline runs on AWS, has sensible resource allocation defaults set to run on real-world datasets, and permits the persistent storage of results to benchmark between pipeline releases and other analysis sources.The results obtained from the full-sized test can be viewed on the [nf-core website](https://nf-co.re/viralgenie/results).
+**nf-core/viralgenie** is a bioinformatics best-practice analysis pipeline for A pipeline to reconstruct consensus genomes and identify intrahost variants from metagenomic sequencing data or enriched based sequencing data like hybrid capture. .
 
 ## Pipeline summary
 
@@ -38,18 +28,6 @@
 
 ![viral-genie-workflow](docs/images/workflow-v3.png)
 
-=======
-**nf-core/viralgenie** is a bioinformatics pipeline that ...
-
-<!-- TODO nf-core:
-   Complete this sentence with a 2-3 sentence summary of what types of data the pipeline ingests, a brief overview of the
-   major pipeline sections and the types of output it produces. You're giving an overview to someone new
-   to nf-core here, in 15-20 seconds. For an example, see https://github.com/nf-core/rnaseq/blob/master/README.md#introduction
--->
-
-<!-- TODO nf-core: Include a figure that guides the user through the major workflow steps. Many nf-core
-     workflows use the "tube map" design for that. See https://nf-co.re/docs/contributing/design_guidelines#examples for examples.   -->
->>>>>>> ed60c0fe
 <!-- TODO nf-core: Fill in short bullet-pointed list of the default steps in the pipeline -->
 <!-- TODO nf-core: include the [`???`] in all steps-->
 
@@ -70,7 +48,6 @@
 5. Denovo assembly ([`SPAdes`](http://cab.spbu.ru/software/spades/), [`TRINITY`](https://github.com/trinityrnaseq/trinityrnaseq), [`megahit`](https://github.com/voutcn/megahit)), combine contigs.
 6. Taxonomy annotation and contig reference identification ([`blastn`](https://blast.ncbi.nlm.nih.gov/Blast.cgi?PAGE_TYPE=BlastSearch))
 
-<<<<<<< HEAD
 - Identify top 5 blast hits
 - Merge blast hit seqs and contigs into a single file & cluster ([`cdhit`](https://sites.google.com/view/cd-hit), [`vsearch`](https://github.com/torognes/vsearch/wiki/Clustering))
 - Filter for only contigs that correspond to the identified centroid
@@ -123,60 +100,7 @@
 > provided by the `-c` Nextflow option can be used to provide any configuration _**except for parameters**_;
 > see [docs](https://nf-co.re/usage/configuration#custom-configuration-files).
 
-For more details, please refer to the [usage documentation](https://nf-co.re/viralgenie/usage) and the [parameter documentation](https://nf-co.re/viralgenie/parameters).
-
-## Pipeline output
-
-The nf-core/viralgenie pipeline comes with documentation about the pipeline [usage](https://nf-co.re/viralgenie/usage), [parameters](https://nf-co.re/viralgenie/parameters) and [output](https://nf-co.re/viralgenie/output).
--->
-=======
-## Usage
-
-> **Note**
-> If you are new to Nextflow and nf-core, please refer to [this page](https://nf-co.re/docs/usage/installation) on how
-> to set-up Nextflow. Make sure to [test your setup](https://nf-co.re/docs/usage/introduction#how-to-run-a-pipeline)
-> with `-profile test` before running the workflow on actual data.
-
-<!-- TODO nf-core: Describe the minimum required steps to execute the pipeline, e.g. how to prepare samplesheets.
-     Explain what rows and columns represent. For instance (please edit as appropriate):
-
-First, prepare a samplesheet with your input data that looks as follows:
-
-`samplesheet.csv`:
-
-```csv
-sample,fastq_1,fastq_2
-CONTROL_REP1,AEG588A1_S1_L002_R1_001.fastq.gz,AEG588A1_S1_L002_R2_001.fastq.gz
-```
-
-Each row represents a fastq file (single-end) or a pair of fastq files (paired end).
-
--->
-
-Now, you can run the pipeline using:
-
-<!-- TODO nf-core: update the following command to include all required parameters for a minimal example -->
-
-```bash
-nextflow run nf-core/viralgenie \
-   -profile <docker/singularity/.../institute> \
-   --input samplesheet.csv \
-   --outdir <OUTDIR>
-```
-
-> **Warning:**
-> Please provide pipeline parameters via the CLI or Nextflow `-params-file` option. Custom config files including those
-> provided by the `-c` Nextflow option can be used to provide any configuration _**except for parameters**_;
-> see [docs](https://nf-co.re/usage/configuration#custom-configuration-files).
-
 For more details and further functionality, please refer to the [usage documentation](https://nf-co.re/viralgenie/usage) and the [parameter documentation](https://nf-co.re/viralgenie/parameters).
-
-## Pipeline output
-
-To see the results of an example test run with a full size dataset refer to the [results](https://nf-co.re/viralgenie/results) tab on the nf-core website pipeline page.
-For more details about the output files and reports, please refer to the
-[output documentation](https://nf-co.re/viralgenie/output).
->>>>>>> ed60c0fe
 
 ## Credits
 
