--- conflicted
+++ resolved
@@ -35,12 +35,7 @@
 WorkflowMain.initialise(workflow, params, log)
 
 if (!params.global_prefix) {
-<<<<<<< HEAD
-    trace_date       = new java.util.Date().format( 'yyyyMMdd')
-    params.global_prefix = params.prefix ? "${params.prefix}_${trace_date}_${workflow.manifest.version}_${workflow.runName}" : null
-=======
     params.global_prefix = WorkflowMain.getGlobalPrefix(workflow,params)
->>>>>>> 0e3a3ec3
 }
 
 /*
