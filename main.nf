--- conflicted
+++ resolved
@@ -3,11 +3,7 @@
 ~~~~~~~~~~~~~~~~~~~~~~~~~~~~~~~~~~~~~~~~~~~~~~~~~~~~~~~~~~~~~~~~~~~~~~~~~~~~~~~~~~~~~~~~
     Joon-Klaps/viralgenie
 ~~~~~~~~~~~~~~~~~~~~~~~~~~~~~~~~~~~~~~~~~~~~~~~~~~~~~~~~~~~~~~~~~~~~~~~~~~~~~~~~~~~~~~~~
-<<<<<<< HEAD
-    Github : https://github.com/nf-core/viralgenie
-=======
     Github : https://github.com/Joon-Klaps/viralgenie
->>>>>>> 87b6bd1e
     Website: https://nf-co.re/viralgenie
     Slack  : https://nfcore.slack.com/channels/viralgenie
 ----------------------------------------------------------------------------------------
@@ -20,36 +16,13 @@
 ~~~~~~~~~~~~~~~~~~~~~~~~~~~~~~~~~~~~~~~~~~~~~~~~~~~~~~~~~~~~~~~~~~~~~~~~~~~~~~~~~~~~~~~~
 */
 
-<<<<<<< HEAD
-// TODO nf-core: Remove this line if you don't need a FASTA file
-//   This is an example of how to use getGenomeAttribute() to fetch parameters
-//   from igenomes.config using `--genome`
-params.fasta = WorkflowMain.getGenomeAttribute(params, 'fasta')
-=======
 include { validateParameters; paramsHelp } from 'plugin/nf-validation'
->>>>>>> 87b6bd1e
 
 // Print help message if needed
 if (params.help) {
     def logo = NfcoreTemplate.logo(workflow, params.monochrome_logs)
     def citation = '\n' + WorkflowMain.citation(workflow) + '\n'
     def String command = "nextflow run ${workflow.manifest.name} --input samplesheet.csv --outdir dir -profile docker"
-    log.info logo + paramsHelp(command) + citation + NfcoreTemplate.dashedLine(params.monochrome_logs)
-    System.exit(0)
-}
-
-// Validate input parameters
-if (params.validate_params) {
-    validateParameters()
-}
-
-include { validateParameters; paramsHelp } from 'plugin/nf-validation'
-
-// Print help message if needed
-if (params.help) {
-    def logo = NfcoreTemplate.logo(workflow, params.monochrome_logs)
-    def citation = '\n' + WorkflowMain.citation(workflow) + '\n'
-    def String command = "nextflow run ${workflow.manifest.name} --input samplesheet.csv --genome GRCh37 -profile docker"
     log.info logo + paramsHelp(command) + citation + NfcoreTemplate.dashedLine(params.monochrome_logs)
     System.exit(0)
 }
