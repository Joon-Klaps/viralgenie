--- conflicted
+++ resolved
@@ -3,65 +3,6 @@
     VIRALGENIE
 ~~~~~~~~~~~~~~~~~~~~~~~~~~~~~~~~~~~~~~~~~~~~~~~~~~~~~~~~~~~~~~~~~~~~~~~~~~~~~~~~~~~~~~~~
 */
-
-<<<<<<< HEAD
-def valid_params = [
-    spades_modes     : ['rnaviral', 'corona', 'metaviral', 'meta', 'metaplasmid', 'plasmid', 'isolate', 'rna', 'bio']
-]
-
-def assemblers         = params.assemblers ? params.assemblers.split(',').collect{ it.trim().toLowerCase() } : []
-def read_classifiers   = params.read_classifiers ? params.read_classifiers.split(',').collect{ it.trim().toLowerCase() } : []
-def contig_classifiers = params.precluster_classifiers ? params.precluster_classifiers.split(',').collect{ it.trim().toLowerCase() } : []
-
-def createFileChannel(param) {
-    return param ? Channel.fromPath(param, checkIfExists: true).collect() : []
-}
-
-def createChannel(dbPath, dbName, skipFlag) {
-    return dbPath && skipFlag ? Channel.fromPath(dbPath, checkIfExists: true).map { db -> [[id: dbName], db] } : Channel.empty()
-}
-
-// Check input path parameters to see if they exist
-def checkPathParamList = [
-    params.input, params.multiqc_config, params.adapter_fasta, params.contaminants,
-    params.spades_yml,params.spades_hmm
-]
-for (param in checkPathParamList) { if (param) { file(param, checkIfExists: true) } }
-
-// Check mandatory parameters
-if (params.input ) { ch_input = file(params.input) } else { exit 1, 'Input samplesheet not specified!'}
-
-// Optional parameters
-ch_adapter_fasta  = createFileChannel(params.adapter_fasta)
-ch_metadata       = createFileChannel(params.metadata)
-ch_contaminants   = createFileChannel(params.contaminants)
-ch_spades_yml     = createFileChannel(params.spades_yml)
-ch_spades_hmm     = createFileChannel(params.spades_hmm)
-ch_constrain_meta = createFileChannel(params.mapping_constrains)
-
-// Databases, we really don't want to stage uncessary databases
-ch_ref_pool      = (!params.skip_assembly && !params.skip_polishing) || (!params.skip_consensus_qc && !params.skip_blast_qc)           ? createChannel( params.reference_pool, "reference", true )                                                         : Channel.empty()
-ch_kraken2_db    = (!params.skip_assembly && !params.skip_polishing && !params.skip_precluster) || !params.skip_read_classification    ? createChannel( params.kraken2_db, "kraken2", ('kraken2' in read_classifiers || 'kraken2' in contig_classifiers) ) : Channel.empty()
-ch_kaiju_db      = (!params.skip_assembly && !params.skip_polishing && !params.skip_precluster) || !params.skip_read_classification    ? createChannel( params.kaiju_db, "kaiju", ('kaiju' in read_classifiers || 'kaiju' in contig_classifiers) )         : Channel.empty()
-ch_checkv_db     = !params.skip_consensus_qc                                                                                           ? createChannel( params.checkv_db, "checkv", !params.skip_checkv )                                                  : Channel.empty()
-ch_bracken_db    = !params.skip_read_classification                                                                                    ? createChannel( params.bracken_db, "bracken", ('bracken' in read_classifiers) )                                    : Channel.empty()
-ch_k2_host       = !params.skip_preprocessing                                                                                          ? createChannel( params.host_k2_db, "k2_host", !params.skip_hostremoval )                                           : Channel.empty()
-ch_annotation_db = !params.skip_consensus_qc                                                                                           ? createChannel( params.annotation_db, "annotation", !params.skip_annotation )                                      : Channel.empty()
-
-/*
-~~~~~~~~~~~~~~~~~~~~~~~~~~~~~~~~~~~~~~~~~~~~~~~~~~~~~~~~~~~~~~~~~~~~~~~~~~~~~~~~~~~~~~~~
-    CONFIG FILES
-~~~~~~~~~~~~~~~~~~~~~~~~~~~~~~~~~~~~~~~~~~~~~~~~~~~~~~~~~~~~~~~~~~~~~~~~~~~~~~~~~~~~~~~~
-*/
-
-ch_multiqc_config                     = Channel.fromPath("$projectDir/assets/multiqc_config.yml", checkIfExists: true)
-ch_multiqc_custom_config              = params.multiqc_config ? Channel.fromPath( params.multiqc_config, checkIfExists: true ) : Channel.empty()
-ch_multiqc_logo                       = params.multiqc_logo   ? Channel.fromPath( params.multiqc_logo, checkIfExists: true ) : Channel.empty()
-ch_multiqc_custom_methods_description = params.multiqc_methods_description ? file(params.multiqc_methods_description, checkIfExists: true) : file("$projectDir/assets/methods_description_template.yml", checkIfExists: true)
-ch_multiqc_comment_headers            = params.multiqc_comment_headers     ? Channel.fromPath(params.multiqc_comment_headers, checkIfExists:true ) : Channel.empty()
-ch_multiqc_custom_table_headers       = params.custom_table_headers        ? Channel.fromPath(params.custom_table_headers, checkIfExists:true ) : Channel.empty()
-=======
->>>>>>> 37a42288
 
 /*
 ~~~~~~~~~~~~~~~~~~~~~~~~~~~~~~~~~~~~~~~~~~~~~~~~~~~~~~~~~~~~~~~~~~~~~~~~~~~~~~~~~~~~~~~~
