--- conflicted
+++ resolved
@@ -455,11 +455,7 @@
     ch_blast_summary      = Channel.empty()
     ch_annotation_summary = Channel.empty()
 
-<<<<<<< HEAD
-    if ( !params.skip_consensus_qc || (!params.skip_assembly && !params.skip_variant_calling) ) {
-=======
     if ( !params.skip_consensus_qc  && (!params.skip_assembly || !params.skip_variant_calling) ) {
->>>>>>> ea86bc6a
 
         CONSENSUS_QC(
             ch_consensus,
