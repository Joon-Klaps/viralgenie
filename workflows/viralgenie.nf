/*
~~~~~~~~~~~~~~~~~~~~~~~~~~~~~~~~~~~~~~~~~~~~~~~~~~~~~~~~~~~~~~~~~~~~~~~~~~~~~~~~~~~~~~~~
    PRINT PARAMS SUMMARY
~~~~~~~~~~~~~~~~~~~~~~~~~~~~~~~~~~~~~~~~~~~~~~~~~~~~~~~~~~~~~~~~~~~~~~~~~~~~~~~~~~~~~~~~
*/

include { paramsSummaryLog; paramsSummaryMap; fromSamplesheet } from 'plugin/nf-validation'

def logo = NfcoreTemplate.logo(workflow, params.monochrome_logs)
def citation = '\n' + WorkflowMain.citation(workflow) + '\n'
def summary_params = paramsSummaryMap(workflow)

// Print parameter summary log to screen
log.info logo + paramsSummaryLog(workflow) + citation

def valid_params = [
    spades_modes     : ['rnaviral', 'corona', 'metaviral', 'meta', 'metaplasmid', 'plasmid', 'isolate', 'rna', 'bio']
]

def assemblers         = params.assemblers ? params.assemblers.split(',').collect{ it.trim().toLowerCase() } : []
def read_classifiers   = params.read_classifiers ? params.read_classifiers.split(',').collect{ it.trim().toLowerCase() } : []
def contig_classifiers = params.precluster_classifiers ? params.precluster_classifiers.split(',').collect{ it.trim().toLowerCase() } : []

def createFileChannel(param) {
    return param ? Channel.fromPath(param, checkIfExists: true).collect() : []
}

def createChannel(dbPath, dbName, skipFlag) {
    return dbPath && skipFlag ? Channel.fromPath(dbPath, checkIfExists: true).map { db -> [[id: dbName, dbname: dbName], db] } : Channel.empty()
}

// TODO nf-core: Add all file path parameters for the pipeline to the list below
// Check input path parameters to see if they exist
def checkPathParamList = [
    params.input, params.multiqc_config, params.adapter_fasta, params.contaminants,
    params.spades_yml,params.spades_hmm
]
for (param in checkPathParamList) { if (param) { file(param, checkIfExists: true) } }

// Check mandatory parameters
if (params.input ) { ch_input = file(params.input) } else { exit 1, 'Input samplesheet not specified!'}

// Optional parameters
ch_adapter_fasta = createFileChannel(params.adapter_fasta)
ch_metadata      = createFileChannel(params.metadata)
ch_contaminants  = createFileChannel(params.contaminants)
ch_spades_yml    = createFileChannel(params.spades_yml)
ch_spades_hmm    = createFileChannel(params.spades_hmm)
ch_constrain_meta = createFileChannel(params.mapping_constrains)

// Databases, we really don't want to stage uncessary databases
ch_ref_pool      = (!params.skip_assembly && !params.skip_polishing) || (!params.skip_consensus_qc && !params.skip_blast_qc)           ? createChannel( params.reference_pool, "reference", true )                                                         : Channel.empty()
ch_kraken2_db    = (!params.skip_assembly && !params.skip_polishing && !params.skip_precluster) || !params.skip_read_classification    ? createChannel( params.kraken2_db, "kraken2", ('kraken2' in read_classifiers || 'kraken2' in contig_classifiers) ) : Channel.empty()
ch_kaiju_db      = (!params.skip_assembly && !params.skip_polishing && !params.skip_precluster) || !params.skip_read_classification    ? createChannel( params.kaiju_db, "kaiju", ('kaiju' in read_classifiers || 'kaiju' in contig_classifiers) )         : Channel.empty()
ch_checkv_db     = !params.skip_consensus_qc                                                                                           ? createChannel( params.checkv_db, "checkv", !params.skip_checkv )                                                  : Channel.empty()
ch_bracken_db    = !params.skip_read_classification                                                                                    ? createChannel( params.bracken_db, "bracken", ('bracken' in read_classifiers) )                                    : Channel.empty()
ch_k2_host       = !params.skip_preprocessing                                                                                          ? createChannel( params.host_k2_db, "k2_host", !params.skip_hostremoval )                                           : Channel.empty()
ch_annotation_db = !params.skip_consensus_qc                                                                                           ? createChannel( params.annotation_db, "annotation", !params.skip_annotation )                                      : Channel.empty()

/*
~~~~~~~~~~~~~~~~~~~~~~~~~~~~~~~~~~~~~~~~~~~~~~~~~~~~~~~~~~~~~~~~~~~~~~~~~~~~~~~~~~~~~~~~
    CONFIG FILES
~~~~~~~~~~~~~~~~~~~~~~~~~~~~~~~~~~~~~~~~~~~~~~~~~~~~~~~~~~~~~~~~~~~~~~~~~~~~~~~~~~~~~~~~
*/

ch_multiqc_config                     = Channel.fromPath("$projectDir/assets/multiqc_config.yml", checkIfExists: true)
ch_multiqc_custom_config              = params.multiqc_config ? Channel.fromPath( params.multiqc_config, checkIfExists: true ) : Channel.empty()
ch_multiqc_logo                       = params.multiqc_logo   ? Channel.fromPath( params.multiqc_logo, checkIfExists: true ) : Channel.empty()
ch_multiqc_custom_methods_description = params.multiqc_methods_description ? file(params.multiqc_methods_description, checkIfExists: true) : file("$projectDir/assets/methods_description_template.yml", checkIfExists: true)
ch_multiqc_comment_headers            = params.multiqc_comment_headers     ? Channel.fromPath(params.multiqc_comment_headers, checkIfExists:true ) : Channel.empty()
ch_multiqc_custom_table_headers       = params.custom_table_headers        ? Channel.fromPath(params.custom_table_headers, checkIfExists:true ) : Channel.empty()

/*
~~~~~~~~~~~~~~~~~~~~~~~~~~~~~~~~~~~~~~~~~~~~~~~~~~~~~~~~~~~~~~~~~~~~~~~~~~~~~~~~~~~~~~~~
    IMPORT LOCAL & NF-CORE MODULES/SUBWORKFLOWS
~~~~~~~~~~~~~~~~~~~~~~~~~~~~~~~~~~~~~~~~~~~~~~~~~~~~~~~~~~~~~~~~~~~~~~~~~~~~~~~~~~~~~~~~
*/

// Preprocessing
include { PREPROCESSING_ILLUMINA          } from '../subworkflows/local/preprocessing_illumina'

// metagenomic diversity
include { FASTQ_KRAKEN_KAIJU              } from '../subworkflows/local/fastq_kraken_kaiju'

// Assembly
include { FASTQ_ASSEMBLY                  } from '../subworkflows/local/fastq_assembly'
include { noContigSamplesToMultiQC        } from '../modules/local/functions'

// Consensus polishing of genome
include { FASTA_CONTIG_CLUST              } from '../subworkflows/local/fasta_contig_clust'
include { BLAST_MAKEBLASTDB               } from '../modules/nf-core/blast/makeblastdb/main'
include { SEQKIT_REPLACE                  } from '../modules/nf-core/seqkit/replace/main'
include { ALIGN_COLLAPSE_CONTIGS          } from '../subworkflows/local/align_collapse_contigs'
include { UNPACK_DB                       } from '../subworkflows/local/unpack_db'
include { FASTQ_FASTA_ITERATIVE_CONSENSUS } from '../subworkflows/local/fastq_fasta_iterative_consensus'
include { SINGLETON_FILTERING             } from '../subworkflows/local/singleton_filtering'

// Mapping constrains selection
include { FASTQ_FASTA_MASH_SCREEN         } from '../subworkflows/local/fastq_fasta_mash_screen'

// Variant calling
include { RENAME_FASTA_HEADER as RENAME_FASTA_HEADER_CONSTRAIN } from '../modules/local/rename_fasta_header'
include { FASTQ_FASTA_MAP_CONSENSUS                            } from '../subworkflows/local/fastq_fasta_map_consensus'

// QC consensus
include { CONSENSUS_QC                    } from '../subworkflows/local/consensus_qc'

// Report generation
include { CUSTOM_MULTIQC_TABLES           } from '../modules/local/custom_multiqc_tables'
include { MULTIQC as MULTIQC_DATAPREP     } from '../modules/nf-core/multiqc/main'
include { MULTIQC as MULTIQC_REPORT       } from '../modules/nf-core/multiqc/main'
include { CUSTOM_DUMPSOFTWAREVERSIONS     } from '../modules/nf-core/custom/dumpsoftwareversions/main'

/*
~~~~~~~~~~~~~~~~~~~~~~~~~~~~~~~~~~~~~~~~~~~~~~~~~~~~~~~~~~~~~~~~~~~~~~~~~~~~~~~~~~~~~~~~
    RUN MAIN WORKFLOW
~~~~~~~~~~~~~~~~~~~~~~~~~~~~~~~~~~~~~~~~~~~~~~~~~~~~~~~~~~~~~~~~~~~~~~~~~~~~~~~~~~~~~~~~
*/

// Info required for completion email and summary
def multiqc_report = []

workflow VIRALGENIE {

    ch_versions = Channel.empty()
    ch_multiqc_files = Channel.empty()

    // Importing samplesheet
    ch_reads = Channel.fromSamplesheet(
        'input'
        ).map{
            meta, read1, read2 ->
            single_end = read1 && !read2
            if (single_end) {
                return [meta + [sample: meta.id, single_end: single_end] , [read1]]
            }
            else {
                return [meta + [sample: meta.id, single_end: single_end] , [read1, read2]]
            }
        }

    // Prepare Databases
    ch_db = Channel.empty()
    if ((!params.skip_assembly && !params.skip_polishing) || !params.skip_consensus_qc || !params.skip_read_classification || (!params.skip_preprocessing && !params.skip_hostremoval)){

        ch_reference_pools = Channel.empty()
        if (params.reference_pools){
            ch_reference_pools = Channel.fromSamplesheet(
                'reference_pools'
            ).map{ meta, sequence ->
                [[id:  meta.id, dbname : 'reference', samples: meta.samples], sequence]
            }
        }

        ch_db_raw = ch_db.mix(ch_ref_pool,ch_reference_pools, ch_kraken2_db, ch_kaiju_db, ch_checkv_db, ch_bracken_db, ch_k2_host, ch_annotation_db)
        UNPACK_DB (ch_db_raw)

        UNPACK_DB
            .out
            .db
            .branch { meta, unpacked ->
                k2_host: meta.dbname == 'k2_host'
                    return [ unpacked ]
                reference: meta.dbname == 'reference'
                    return [ meta, unpacked ]
                checkv: meta.dbname == 'checkv'
                    return [ unpacked ]
                kraken2: meta.dbname == 'kraken2'
                    return [ unpacked ]
                bracken: meta.dbname == 'bracken'
                    return [ unpacked ]
                kaiju: meta.dbname == 'kaiju'
                    return [ unpacked ]
                annotation: meta.dbname == 'annotation'
                    return [ meta, unpacked ]
            }
            .set{ch_db}
        ch_versions         = ch_versions.mix(UNPACK_DB.out.versions)

        // transfer to value channels so processes are not just done once
        // '.collect()' is necessary to transform to list so cartesian products are made downstream
        ch_ref_pool_raw     = ch_db.reference
        ch_kraken2_db       = ch_db.kraken2.collect().ifEmpty([])
        ch_kaiju_db         = ch_db.kaiju.collect().ifEmpty([])
        ch_checkv_db        = ch_db.checkv.collect().ifEmpty([])
        ch_bracken_db       = ch_db.bracken.collect().ifEmpty([])
        ch_k2_host          = ch_db.k2_host.collect().ifEmpty([])
        ch_annotation_db    = ch_db.annotation.collect{it[1]}.ifEmpty([]).map{it -> [[id: 'annotation'], it]}
    }

    // Prepare blast DBs
    ch_ref_pool     = Channel.empty()
    ch_blastdb_seq  = Channel.empty()

    if ( (!params.skip_assembly && !params.skip_polishing) || (!params.skip_consensus_qc && !params.skip_blast_qc)){
        ch_ref_pool = Channel.empty()

        // see issue #56
        SEQKIT_REPLACE (ch_ref_pool_raw)
        ch_versions   = ch_versions.mix(SEQKIT_REPLACE.out.versions)
        ch_ref_pool   = SEQKIT_REPLACE.out.fastx

        BLAST_MAKEBLASTDB ( ch_ref_pool )

        ch_blastdb_seq  = BLAST_MAKEBLASTDB.out.db.join(ch_ref_pool)
        ch_versions     = ch_versions.mix(BLAST_MAKEBLASTDB.out.versions)
    }

    ch_host_trim_reads      = ch_reads
    ch_decomplex_trim_reads = ch_reads
    // preprocessing illumina reads
    if (!params.skip_preprocessing){
        PREPROCESSING_ILLUMINA (
            ch_reads,
            ch_k2_host,
            ch_adapter_fasta,
            ch_contaminants)
        ch_host_trim_reads      = PREPROCESSING_ILLUMINA.out.reads
        ch_decomplex_trim_reads = PREPROCESSING_ILLUMINA.out.reads_decomplexified
        ch_multiqc_files        = ch_multiqc_files.mix(PREPROCESSING_ILLUMINA.out.mqc.collect{it[1]}.ifEmpty([]))
        ch_multiqc_files        = ch_multiqc_files.mix(PREPROCESSING_ILLUMINA.out.low_reads_mqc.ifEmpty([]))
        ch_versions             = ch_versions.mix(PREPROCESSING_ILLUMINA.out.versions)
    }


    // Determining metagenomic diversity
    if (!params.skip_read_classification) {
        FASTQ_KRAKEN_KAIJU(
            ch_host_trim_reads,
            read_classifiers,
            ch_kraken2_db,
            ch_bracken_db,
            ch_kaiju_db
            )
        ch_multiqc_files = ch_multiqc_files.mix(FASTQ_KRAKEN_KAIJU.out.mqc.collect{it[1]}.ifEmpty([]))
        ch_versions      = ch_versions.mix(FASTQ_KRAKEN_KAIJU.out.versions)
    }

    // Assembly
    ch_unaligned_raw_contigs   = Channel.empty()
    // Channel for consensus sequences that have been generated across different iteration
    ch_consensus               = Channel.empty()
    // Channel for consensus sequences that have been generated at the LAST iteration
    ch_consensus_results_reads = Channel.empty()
    // Channel for summary table of cluseters to include in mqc report
    ch_clusters_summary        = Channel.empty()

    if (!params.skip_assembly) {
        // run different assemblers and combine contigs
        FASTQ_ASSEMBLY( ch_host_trim_reads, assemblers, ch_spades_yml, ch_spades_hmm)
        ch_contigs       = FASTQ_ASSEMBLY.out.scaffolds
        ch_coverages     = FASTQ_ASSEMBLY.out.coverages
        ch_versions      = ch_versions.mix(FASTQ_ASSEMBLY.out.versions)
        ch_multiqc_files = ch_multiqc_files.mix(FASTQ_ASSEMBLY.out.mqc.ifEmpty([]))

        if (!params.skip_polishing){
            // blast contigs against reference & identify clusters of (contigs & references)
            ch_contigs
                .join(ch_host_trim_reads, by: [0], remainder: false)
                .set{ch_contigs_reads}

            FASTA_CONTIG_CLUST (
                ch_contigs_reads,
<<<<<<< HEAD
                ch_blastdb_seq,
=======
                ch_coverages,
                ch_blast_refdb,
                ch_ref_pool,
>>>>>>> 0cbf931f
                contig_classifiers,
                ch_kraken2_db,
                ch_kaiju_db
                )
            ch_versions = ch_versions.mix(FASTA_CONTIG_CLUST.out.versions)

            // Split up clusters into singletons and clusters of multiple contigs
            FASTA_CONTIG_CLUST
                .out
                .centroids_members
                .map { meta, centroids, members ->
                    [ meta, centroids, members ]
                }
                .branch { meta, centroids, members ->
                    singletons: meta.cluster_size == 0
                        return [ meta + [step:"singleton"], centroids ]
                    multiple: meta.cluster_size >   0
                        return [ meta + [step:"consensus"], centroids, members ]
                }
                .set{ch_centroids_members}

            ch_clusters_summary    = FASTA_CONTIG_CLUST.out.clusters_summary.collect{it[1]}.ifEmpty([])
            ch_multiqc_files       =  ch_multiqc_files.mix(FASTA_CONTIG_CLUST.out.no_blast_hits_mqc.ifEmpty([]))

            // map clustered contigs & create a single consensus per cluster
            ALIGN_COLLAPSE_CONTIGS (
                ch_centroids_members.multiple
                )
            ch_versions = ch_versions.mix(ALIGN_COLLAPSE_CONTIGS.out.versions)


            SINGLETON_FILTERING (
                ch_centroids_members.singletons,
                params.min_contig_size,
                params.max_n_perc
                )
            ch_versions = ch_versions.mix(SINGLETON_FILTERING.out.versions)

            ALIGN_COLLAPSE_CONTIGS
                .out
                .consensus
                .mix( SINGLETON_FILTERING.out.filtered )
                .set{ ch_consensus }

            ch_unaligned_raw_contigs = ALIGN_COLLAPSE_CONTIGS.out.unaligned_fasta
            ch_unaligned_raw_contigs = ch_unaligned_raw_contigs.mix( SINGLETON_FILTERING.out.filtered )

            // We want the meta from the reference channel to be used downstream as this is our varying factor
            // To do this we combine the channels based on sample
            // Extract the reference meta's and reads
            // Make cartesian product of identified references & reads so all references will be mapped against again.
                ch_decomplex_trim_reads
                    .map{meta, fastq -> [meta.sample,meta, fastq]}
                    .set{ch_reads_tmp}

                ch_consensus
                    .map{meta, fasta -> [meta.sample,meta, fasta]}
                    .set{ch_consensus_tmp}

                ch_consensus_tmp
                    .combine(ch_reads_tmp, by: [0])
                    .map{
                        sample, meta_ref, fasta, meta_reads, fastq -> [meta_ref, fasta, fastq]
                    }
                    .set{ch_consensus_results_reads_intermediate}

            if (!params.skip_iterative_refinement) {
                FASTQ_FASTA_ITERATIVE_CONSENSUS (
                    ch_consensus_results_reads_intermediate,
                    params.iterative_refinement_cycles,
                    params.intermediate_mapper,
                    params.with_umi,
                    params.deduplicate,
                    params.call_intermediate_variants,
                    params.intermediate_variant_caller,
                    params.intermediate_consensus_caller,
                    params.intermediate_mapping_stats,
                    params.min_mapped_reads,
                    params.min_contig_size,
                    params.max_n_perc
                )
                ch_consensus               = ch_consensus.mix(FASTQ_FASTA_ITERATIVE_CONSENSUS.out.consensus_allsteps)
                ch_consensus_results_reads = FASTQ_FASTA_ITERATIVE_CONSENSUS.out.consensus_reads
                ch_versions                = ch_versions.mix(FASTQ_FASTA_ITERATIVE_CONSENSUS.out.versions)
                ch_multiqc_files           = ch_multiqc_files.mix(FASTQ_FASTA_ITERATIVE_CONSENSUS.out.mqc.ifEmpty([])) //collect already done in subworkflow
            } else {
                ch_consensus_results_reads = ch_consensus_results_reads_intermediate
            }
        }
    }

    // add last step to it
    ch_consensus_results_reads
        .map{ meta, fasta, fastq ->
            [meta + [step: "variant-calling", iteration:'variant-calling', previous_step: meta.step], fasta, fastq]
            }
        .set{ch_consensus_results_reads}

    if (params.mapping_constrains && !params.skip_variant_calling ) {
        // Importing samplesheet
        Channel.fromSamplesheet('mapping_constrains')
            .map{ meta, sequence ->
                samples = meta.samples == null ? meta.samples: tuple(meta.samples.split(";"))  // Split up samples if meta.samples is not null
                [meta, samples, sequence]
            }
            .transpose(remainder:true)                                                         // Unnest
            .set{ch_mapping_constrains}

        // // Check if the input is a multi-fasta
        // ch_mapping_constrains.map{ meta, samples, sequence -> WorkflowMain.isMultiFasta(sequence, log)}

        //
        ch_decomplex_trim_reads
            .combine( ch_mapping_constrains )
            .filter{ meta_reads, fastq, meta_mapping, mapping_samples, sequence -> mapping_samples == null || mapping_samples == meta_reads.sample}
            .map
                {
                    meta, reads, meta_mapping, samples, sequence_mapping ->
                    id = "${meta.sample}_${meta_mapping.id}-CONSTRAIN"
                    new_meta = meta + meta_mapping + [
                        id: id,
                        cluster_id: "${meta_mapping.id}",
                        step: "constrain",
                        constrain: true,
                        reads: reads,
                        iteration: 'variant-calling',
                        previous_step: 'constrain'
                        ]
                    return [new_meta, sequence_mapping]
                }
            .set{ch_map_seq_anno_combined}

        // Map with both reads and mapping constrains
        ch_map_seq_anno_combined
            .map{ it -> return [it[0], it[1], it[0].reads] }
            .branch{
                meta, fasta, fastq ->
                multiFastaSelection : meta.selection == true
                singleFastaSelection : meta.selection == false
            }
            .set{constrain_consensus_reads}

        // Select the correct reference
        FASTQ_FASTA_MASH_SCREEN (
            constrain_consensus_reads.multiFastaSelection
        )
        ch_versions = ch_versions.mix(FASTQ_FASTA_MASH_SCREEN.out.versions)

        // For QC we keep original sequence to compare to
        ch_unaligned_raw_contigs = ch_unaligned_raw_contigs
            .mix(constrain_consensus_reads.singleFastaSelection.map{meta, fasta, reads -> [meta, fasta]})
            .mix(FASTQ_FASTA_MASH_SCREEN.out.reference_fastq.map{meta, fasta, reads -> [meta, fasta]})

        //Add to the consensus channel, which will be used for variant calling
        ch_consensus_results_reads = ch_consensus_results_reads
            .mix(FASTQ_FASTA_MASH_SCREEN.out.reference_fastq)
            .mix(constrain_consensus_reads.singleFastaSelection)
    }

    // After consensus sequences have been made, we still have to map against it and call variants
    if ( !params.skip_variant_calling ) {

        FASTQ_FASTA_MAP_CONSENSUS(
            ch_consensus_results_reads,
            params.mapper,
            params.with_umi,
            params.deduplicate,
            true,
            params.variant_caller,
            true,
            params.consensus_caller,
            params.mapping_stats,
            params.min_mapped_reads,
            params.min_contig_size,
            params.max_n_perc
        )
        ch_consensus     = ch_consensus.mix(FASTQ_FASTA_MAP_CONSENSUS.out.consensus_all)
        ch_multiqc_files = ch_multiqc_files.mix(FASTQ_FASTA_MAP_CONSENSUS.out.mqc.ifEmpty([])) // collect already done in subworkflow

    }

    ch_checkv_summary     = Channel.empty()
    ch_quast_summary      = Channel.empty()
    ch_blast_summary      = Channel.empty()
    ch_annotation_summary = Channel.empty()

    if ( !params.skip_consensus_qc  && (!params.skip_assembly || !params.skip_variant_calling) ) {

        CONSENSUS_QC(
            ch_consensus,
            ch_unaligned_raw_contigs,
            ch_checkv_db,
            ch_blastdb_seq,
            ch_annotation_db,
            )
        ch_versions           = ch_versions.mix(CONSENSUS_QC.out.versions)
        ch_multiqc_files      = ch_multiqc_files.mix(CONSENSUS_QC.out.mqc.collect{it[1]}.ifEmpty([]))
        ch_checkv_summary     = CONSENSUS_QC.out.checkv_summary.collect{it[1]}.ifEmpty([])
        ch_quast_summary      = CONSENSUS_QC.out.quast_summary.collect{it[1]}.ifEmpty([])
        ch_blast_summary      = CONSENSUS_QC.out.blast_txt.collect{it[1]}.ifEmpty([])
        ch_annotation_summary = CONSENSUS_QC.out.annotation_txt.collect{it[1]}.ifEmpty([])
    }

    MULTIQC_DATAPREP (
        ch_multiqc_files.collect(),
        ch_multiqc_config.toList(),
        ch_multiqc_custom_config.toList(),
        ch_multiqc_logo.toList(),
    )

    multiqc_data = MULTIQC_DATAPREP.out.data.ifEmpty([])

    // Prepare MULTIQC custom tables
    CUSTOM_MULTIQC_TABLES (
            ch_clusters_summary.ifEmpty([]),
            ch_metadata,
            ch_checkv_summary.ifEmpty([]),
            ch_quast_summary.ifEmpty([]),
            ch_blast_summary.ifEmpty([]),
            ch_constrain_meta,
            ch_annotation_summary.ifEmpty([]),
            multiqc_data,
            ch_multiqc_comment_headers.ifEmpty([]),
            ch_multiqc_custom_table_headers.ifEmpty([])
            )
    ch_multiqc_files = ch_multiqc_files.mix(CUSTOM_MULTIQC_TABLES.out.summary_clusters_mqc.ifEmpty([]))
    ch_multiqc_files = ch_multiqc_files.mix(CUSTOM_MULTIQC_TABLES.out.sample_metadata_mqc.ifEmpty([]))
    ch_multiqc_files = ch_multiqc_files.mix(CUSTOM_MULTIQC_TABLES.out.contigs_overview_mqc.ifEmpty([]))
    ch_multiqc_files = ch_multiqc_files.mix(CUSTOM_MULTIQC_TABLES.out.mapping_constrains_mqc.ifEmpty([]))
    ch_multiqc_files = ch_multiqc_files.mix(CUSTOM_MULTIQC_TABLES.out.constrains_summary_mqc.ifEmpty([]))
    ch_versions      = ch_versions.mix(CUSTOM_MULTIQC_TABLES.out.versions)

    CUSTOM_DUMPSOFTWAREVERSIONS (
        ch_versions.unique().collectFile(name: 'collated_versions.yml')
    )
    ch_multiqc_files = ch_multiqc_files.mix(CUSTOM_DUMPSOFTWAREVERSIONS.out.mqc_yml.collect())

    //
    // MODULE: MultiQC
    //
    workflow_summary    = WorkflowViralgenie.paramsSummaryMultiqc(workflow, summary_params)
    ch_workflow_summary = Channel.value(workflow_summary)

    methods_description    = WorkflowViralgenie.methodsDescriptionText(workflow, ch_multiqc_custom_methods_description, params)
    ch_methods_description = Channel.value(methods_description)


    ch_multiqc_files = ch_multiqc_files.mix(ch_workflow_summary.collectFile(name: 'workflow_summary_mqc.yaml'))
    ch_multiqc_files = ch_multiqc_files.mix(ch_methods_description.collectFile(name: 'methods_description_mqc.yaml'))

    MULTIQC_REPORT (
        ch_multiqc_files.collect(),
        ch_multiqc_config.toList(),
        ch_multiqc_custom_config.toList(),
        ch_multiqc_logo.toList()
    )
    multiqc_report = MULTIQC_REPORT.out.report.toList()
}

/*
~~~~~~~~~~~~~~~~~~~~~~~~~~~~~~~~~~~~~~~~~~~~~~~~~~~~~~~~~~~~~~~~~~~~~~~~~~~~~~~~~~~~~~~~
    COMPLETION EMAIL AND SUMMARY
~~~~~~~~~~~~~~~~~~~~~~~~~~~~~~~~~~~~~~~~~~~~~~~~~~~~~~~~~~~~~~~~~~~~~~~~~~~~~~~~~~~~~~~~
*/

workflow.onComplete {
    if (params.email || params.email_on_fail) {
        NfcoreTemplate.email(workflow, params, summary_params, projectDir, log, multiqc_report)
    }
    NfcoreTemplate.dump_parameters(workflow, params)
    NfcoreTemplate.summary(workflow, params, log)
    if (params.hook_url) {
        NfcoreTemplate.IM_notification(workflow, params, summary_params, projectDir, log)
    }
}

workflow.onError {
    if (workflow.errorReport.contains("Process requirement exceeds available memory")) {
        println("🛑 Default resources exceed availability 🛑 ")
        println("💡 See here on how to configure pipeline: https://nf-co.re/docs/usage/configuration#tuning-workflow-resources 💡")
    }
    if (params.clean_output_on_error) {
        file(params.outdir).deleteDir()
    }
}

/*
~~~~~~~~~~~~~~~~~~~~~~~~~~~~~~~~~~~~~~~~~~~~~~~~~~~~~~~~~~~~~~~~~~~~~~~~~~~~~~~~~~~~~~~~
    THE END
~~~~~~~~~~~~~~~~~~~~~~~~~~~~~~~~~~~~~~~~~~~~~~~~~~~~~~~~~~~~~~~~~~~~~~~~~~~~~~~~~~~~~~~~
*/<|MERGE_RESOLUTION|>--- conflicted
+++ resolved
@@ -261,13 +261,8 @@
 
             FASTA_CONTIG_CLUST (
                 ch_contigs_reads,
-<<<<<<< HEAD
                 ch_blastdb_seq,
-=======
                 ch_coverages,
-                ch_blast_refdb,
-                ch_ref_pool,
->>>>>>> 0cbf931f
                 contig_classifiers,
                 ch_kraken2_db,
                 ch_kaiju_db
