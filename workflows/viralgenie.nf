--- conflicted
+++ resolved
@@ -164,17 +164,12 @@
     }
 
     // Prepare blast DB
-<<<<<<< HEAD
-    if (!params.skip_polishing || !params.skip_consensus_qc){
-        // see issue #56
+    if ((!params.skip_assembly && !params.skip_polishing) || !params.skip_consensus_qc){
+       // see issue #56
         SEQKIT_REPLACE (ch_ref_pool_raw)
         ch_versions = ch_versions.mix(SEQKIT_REPLACE.out.versions)
-        ch_ref_pool = SEQKIT_REPLACE.out.fastx
-
-=======
-    ch_blast_db = Channel.empty()
-    if ((!params.skip_assembly && !params.skip_polishing) || !params.skip_consensus_qc){
->>>>>>> dfbe5eb9
+        ch_ref_pool = SEQKIT_REPLACE.out.fa
+        
         BLAST_MAKEBLASTDB ( ch_ref_pool )
         ch_blast_db  = BLAST_MAKEBLASTDB.out.db
         ch_versions  = ch_versions.mix(BLAST_MAKEBLASTDB.out.versions)
