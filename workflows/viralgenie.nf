--- conflicted
+++ resolved
@@ -14,15 +14,10 @@
 def citation = '\n' + WorkflowMain.citation(workflow) + '\n'
 def summary_params = paramsSummaryMap(workflow)
 
-<<<<<<< HEAD
-def createFileChannel(param) {
-    return param ? Channel.fromPath(param, checkIfExists: true) : Channel.empty()
-=======
 def assemblers = params.assemblers ? params.assemblers.split(',').collect{ it.trim().toLowerCase() } : []
 
 def createFileChannel(param) {
     return param ? Channel.fromPath(param, checkIfExists: true) : []
->>>>>>> 2f3b3f5a
 }
 
 def createChannel(dbPath, dbName, skipFlag) {
@@ -40,7 +35,7 @@
 ]
 for (param in checkPathParamList) { if (param) { file(param, checkIfExists: true) } }
 
-<<<<<<< HEAD
+
 // Check mandatory parameters
 if (params.input            ) { ch_input = file(params.input)                                      } else { exit 1, 'Input samplesheet not specified!'                              }
 
@@ -55,24 +50,6 @@
 ch_kaiju_db      = !params.skip_precluster || !params.skip_metagenomic_diversity ? createChannel(params.kaiju_db, "kaiju", params.skip_kaiju)       : Channel.empty()
 ch_checkv_db     = !params.skip_consensus_qc                                     ? createChannel(params.checkv_db, "checkv", params.skip_checkv)    : Channel.empty()
 ch_bracken_db    = !params.skip_metagenomic_diversity                            ? createChannel(params.bracken_db, "bracken", params.skip_bracken) : Channel.empty()
-ch_k2_host       = !params.skip_hostremoval                                      ? createChannel(params.host_k2_db, "k2_host", true)                : Channel.empty()
-
-=======
->>>>>>> 2f3b3f5a
-
-// Check mandatory parameters
-if (params.input) { ch_input = file(params.input)} else { exit 1, 'Input samplesheet not specified!'}
-
-ch_adapter_fasta = createFileChannel(params.adapter_fasta)
-ch_metadata      = createFileChannel(params.metadata)
-ch_contaminants  = createFileChannel(params.contaminants)
-ch_spades_yml    = createFileChannel(params.spades_yml)
-ch_spades_hmm    = createFileChannel(params.spades_hmm)
-ch_ref_pool      = !params.skip_polishing  || !params.skip_consensus_qc          ? createChannel(params.reference_pool, "blast", true)              : Channel.empty()
-ch_kraken2_db    = !params.skip_metagenomic_diversity ? createChannel(params.kraken2_db, "kraken2", !params.skip_kraken2) : Channel.empty()
-ch_kaiju_db      = !params.skip_metagenomic_diversity ? createChannel(params.kaiju_db, "kaiju", !params.skip_kaiju)       : Channel.empty()
-ch_checkv_db     = !params.skip_consensus_qc                                     ? createChannel(params.checkv_db, "checkv", !params.skip_checkv)    : Channel.empty()
-ch_bracken_db    = !params.skip_metagenomic_diversity                            ? createChannel(params.bracken_db, "bracken", !params.skip_bracken) : Channel.empty()
 ch_k2_host       = !params.skip_hostremoval                                      ? createChannel(params.host_k2_db, "k2_host", true)                : Channel.empty()
 
 /*
@@ -175,15 +152,8 @@
             }
             .set{ch_db}
         ch_versions         = ch_versions.mix(UNPACK_DB.out.versions)
-<<<<<<< HEAD
-        ch_ref_pool         = ch_db.blast ?: [[:],[]]
-        ch_kraken2_db       = ch_db.kraken2 ?: []
-        ch_kaiju_db         = ch_db.kaiju ?: []
-        ch_checkv_db        = ch_db.checkv ?: []
-        ch_bracken_db       = ch_db.bracken ?: []
-        ch_k2_host          = ch_db.k2_host ?: []
-=======
-        // transfer to value channels so processes are not just done once
+
+// transfer to value channels so processes are not just done once
         ch_ref_pool         = ch_db.blast.collect{it[1]}.ifEmpty([]).map{it -> [[id: 'blast'], it]}
         ch_kraken2_db       = ch_db.kraken2.collect().ifEmpty([])
         ch_kaiju_db         = ch_db.kaiju.collect().ifEmpty([])
@@ -197,16 +167,11 @@
         BLAST_MAKEBLASTDB ( ch_ref_pool )
         ch_blast_db  = BLAST_MAKEBLASTDB.out.db
         ch_versions  = ch_versions.mix(BLAST_MAKEBLASTDB.out.versions)
->>>>>>> 2f3b3f5a
     }
 
     // preprocessing illumina reads
     PREPROCESSING_ILLUMINA (
-<<<<<<< HEAD
         ch_reads,
-=======
-        ch_samplesheet,
->>>>>>> 2f3b3f5a
         ch_k2_host,
         ch_adapter_fasta,
         ch_contaminants)
@@ -215,10 +180,6 @@
     ch_multiqc_files        = ch_multiqc_files.mix(PREPROCESSING_ILLUMINA.out.mqc.collect{it[1]}.ifEmpty([]))
     ch_versions             = ch_versions.mix(PREPROCESSING_ILLUMINA.out.versions)
 
-<<<<<<< HEAD
-
-=======
->>>>>>> 2f3b3f5a
     // Determining metagenomic diversity
     if (!params.skip_metagenomic_diversity) {
         FASTQ_KRAKEN_KAIJU(
@@ -239,12 +200,7 @@
     ch_consensus_results_reads = Channel.empty()
     // Channel for summary table of cluseters to include in mqc report
     ch_clusters_summary        = Channel.empty()
-<<<<<<< HEAD
-=======
-    ch_clusters_tsv            = Channel.empty()
-    ch_unaligned_raw_contigs   = Channel.empty()
->>>>>>> 2f3b3f5a
-
+    
     if (!params.skip_assembly) {
         // run different assemblers and combine contigs
         FASTQ_SPADES_TRINITY_MEGAHIT(
@@ -308,12 +264,8 @@
                 ch_contigs_reads,
                 ch_blast_db,
                 ch_ref_pool,
-<<<<<<< HEAD
-                ch_kraken2_db ?:[],
-                ch_kaiju_db ?:[]
-=======
-                params.cluster_method
->>>>>>> 2f3b3f5a
+                ch_kraken2_db,
+                ch_kaiju_db
                 )
             ch_versions = ch_versions.mix(FASTA_CONTIG_CLUST.out.versions)
 
