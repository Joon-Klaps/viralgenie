/*
~~~~~~~~~~~~~~~~~~~~~~~~~~~~~~~~~~~~~~~~~~~~~~~~~~~~~~~~~~~~~~~~~~~~~~~~~~~~~~~~~~~~~~~~
    PRINT PARAMS SUMMARY
~~~~~~~~~~~~~~~~~~~~~~~~~~~~~~~~~~~~~~~~~~~~~~~~~~~~~~~~~~~~~~~~~~~~~~~~~~~~~~~~~~~~~~~~
*/

include { paramsSummaryLog; paramsSummaryMap; fromSamplesheet } from 'plugin/nf-validation'

def logo = NfcoreTemplate.logo(workflow, params.monochrome_logs)
def citation = '\n' + WorkflowMain.citation(workflow) + '\n'
def summary_params = paramsSummaryMap(workflow)

// Print parameter summary log to screen
log.info logo + paramsSummaryLog(workflow) + citation

def valid_params = [
    spades_modes     : ['rnaviral', 'corona', 'metaviral', 'meta', 'metaplasmid', 'plasmid', 'isolate', 'rna', 'bio']
]

def assemblers = params.assemblers ? params.assemblers.split(',').collect{ it.trim().toLowerCase() } : []

def createFileChannel(param) {
    return param ? Channel.fromPath(param, checkIfExists: true).collect() : []
}

def createChannel(dbPath, dbName, skipFlag) {
    return dbPath && skipFlag ? Channel.fromPath(dbPath, checkIfExists: true).map { db -> [[id: dbName], db] } : Channel.empty()
}

// Print parameter summary log to screen
log.info logo + paramsSummaryLog(workflow) + citation

// TODO nf-core: Add all file path parameters for the pipeline to the list below
// Check input path parameters to see if they exist
def checkPathParamList = [
    params.input, params.multiqc_config, params.adapter_fasta, params.contaminants,
    params.spades_yml,params.spades_hmm
]
for (param in checkPathParamList) { if (param) { file(param, checkIfExists: true) } }


// Check mandatory parameters
if (params.input            ) { ch_input = file(params.input)                                      } else { exit 1, 'Input samplesheet not specified!'                              }

// Optional parameters
ch_adapter_fasta = createFileChannel(params.adapter_fasta)
ch_metadata      = createFileChannel(params.metadata)
ch_contaminants  = createFileChannel(params.contaminants)
ch_spades_yml    = createFileChannel(params.spades_yml)
ch_spades_hmm    = createFileChannel(params.spades_hmm)
ch_constrain_meta = createFileChannel(params.mapping_constrains)
ch_ref_pool      = (!params.skip_assembly && !params.skip_polishing) || (!params.skip_consensus_qc && !params.skip_blast_qc)           ? createChannel( params.reference_pool, "reference", true )                    : Channel.empty()
ch_kraken2_db    = (!params.skip_assembly && !params.skip_polishing && !params.skip_precluster) || !params.skip_metagenomic_diversity  ? createChannel( params.kraken2_db, "kraken2", !params.skip_kraken2 )          : Channel.empty()
ch_kaiju_db      = (!params.skip_assembly && !params.skip_polishing && !params.skip_precluster) || !params.skip_metagenomic_diversity  ? createChannel( params.kaiju_db, "kaiju", !params.skip_kaiju )                : Channel.empty()
ch_checkv_db     = !params.skip_consensus_qc                                                                                           ? createChannel( params.checkv_db, "checkv", !params.skip_checkv )             : Channel.empty()
ch_bracken_db    = !params.skip_metagenomic_diversity                                                                                  ? createChannel( params.bracken_db, "bracken", !params.skip_bracken )          : Channel.empty()
ch_k2_host       = !params.skip_preprocessing                                                                                          ? createChannel( params.host_k2_db, "k2_host", !params.skip_hostremoval )      : Channel.empty()
ch_annotation_db = !params.skip_consensus_qc                                                                                           ? createChannel( params.annotation_db, "annotation", !params.skip_annotation ) : Channel.empty()

/*
~~~~~~~~~~~~~~~~~~~~~~~~~~~~~~~~~~~~~~~~~~~~~~~~~~~~~~~~~~~~~~~~~~~~~~~~~~~~~~~~~~~~~~~~
    CONFIG FILES
~~~~~~~~~~~~~~~~~~~~~~~~~~~~~~~~~~~~~~~~~~~~~~~~~~~~~~~~~~~~~~~~~~~~~~~~~~~~~~~~~~~~~~~~
*/

ch_multiqc_config                     = Channel.fromPath("$projectDir/assets/multiqc_config.yml", checkIfExists: true)
ch_multiqc_custom_config              = params.multiqc_config ? Channel.fromPath( params.multiqc_config, checkIfExists: true ) : Channel.empty()
ch_multiqc_logo                       = params.multiqc_logo   ? Channel.fromPath( params.multiqc_logo, checkIfExists: true ) : Channel.empty()
ch_multiqc_custom_methods_description = params.multiqc_methods_description ? file(params.multiqc_methods_description, checkIfExists: true) : file("$projectDir/assets/methods_description_template.yml", checkIfExists: true)
ch_multiqc_comment_headers            = params.multiqc_comment_headers     ? Channel.fromPath(params.multiqc_comment_headers, checkIfExists:true ) : Channel.empty()
ch_multiqc_custom_table_headers       = params.custom_table_headers        ? Channel.fromPath(params.custom_table_headers, checkIfExists:true ) : Channel.empty()



/*
~~~~~~~~~~~~~~~~~~~~~~~~~~~~~~~~~~~~~~~~~~~~~~~~~~~~~~~~~~~~~~~~~~~~~~~~~~~~~~~~~~~~~~~~
    IMPORT LOCAL & NF-CORE MODULES/SUBWORKFLOWS
~~~~~~~~~~~~~~~~~~~~~~~~~~~~~~~~~~~~~~~~~~~~~~~~~~~~~~~~~~~~~~~~~~~~~~~~~~~~~~~~~~~~~~~~
*/

// Preprocessing
include { PREPROCESSING_ILLUMINA          } from '../subworkflows/local/preprocessing_illumina'

// metagenomic diversity
include { FASTQ_KRAKEN_KAIJU              } from '../subworkflows/local/fastq_kraken_kaiju'

// Assembly
include { FASTQ_SPADES_TRINITY_MEGAHIT    } from '../subworkflows/local/fastq_spades_trinity_megahit'
include { noContigSamplesToMultiQC        } from '../modules/local/functions'

// Consensus polishing of genome
include { FASTA_CONTIG_CLUST              } from '../subworkflows/local/fasta_contig_clust'
include { BLAST_MAKEBLASTDB               } from '../modules/nf-core/blast/makeblastdb/main'
include { SEQKIT_REPLACE                  } from '../modules/nf-core/seqkit/replace/main'
include { ALIGN_COLLAPSE_CONTIGS          } from '../subworkflows/local/align_collapse_contigs'
include { UNPACK_DB                       } from '../subworkflows/local/unpack_db'
include { FASTQ_FASTA_ITERATIVE_CONSENSUS } from '../subworkflows/local/fastq_fasta_iterative_consensus'
include { SINGLETON_FILTERING             } from '../subworkflows/local/singleton_filtering'

// Variant calling
include { RENAME_FASTA_HEADER as RENAME_FASTA_HEADER_CONSTRAIN } from '../modules/local/rename_fasta_header'
include { FASTQ_FASTA_MAP_CONSENSUS                            } from '../subworkflows/local/fastq_fasta_map_consensus'

// QC consensus
include { CONSENSUS_QC                    } from '../subworkflows/local/consensus_qc'

// Report generation
include { CUSTOM_MULTIQC_TABLES           } from '../modules/local/custom_multiqc_tables'
include { MULTIQC as MULTIQC_DATAPREP     } from '../modules/nf-core/multiqc/main'
include { MULTIQC as MULTIQC_REPORT       } from '../modules/nf-core/multiqc/main'
include { CUSTOM_DUMPSOFTWAREVERSIONS     } from '../modules/nf-core/custom/dumpsoftwareversions/main'

/*
~~~~~~~~~~~~~~~~~~~~~~~~~~~~~~~~~~~~~~~~~~~~~~~~~~~~~~~~~~~~~~~~~~~~~~~~~~~~~~~~~~~~~~~~
    RUN MAIN WORKFLOW
~~~~~~~~~~~~~~~~~~~~~~~~~~~~~~~~~~~~~~~~~~~~~~~~~~~~~~~~~~~~~~~~~~~~~~~~~~~~~~~~~~~~~~~~
*/

// Info required for completion email and summary
def multiqc_report = []

workflow VIRALGENIE {

    ch_versions = Channel.empty()
    ch_multiqc_files = Channel.empty()

    // Importing samplesheet
    ch_reads = Channel.fromSamplesheet(
        'input'
        ).map{
            meta, read1, read2 ->
            single_end = read1 && !read2
            if (single_end) {
                return [meta + [sample: meta.id, single_end: single_end] , [read1]]
            }
            else {
                return [meta + [sample: meta.id, single_end: single_end] , [read1, read2]]
            }
        }

    // Prepare Databases
    ch_db = Channel.empty()
    if ((!params.skip_assembly && !params.skip_polishing) || !params.skip_consensus_qc || !params.skip_metagenomic_diversity || (!params.skip_preprocessing && !params.skip_hostremoval)){

        ch_db_raw = ch_db.mix(ch_ref_pool,ch_kraken2_db, ch_kaiju_db, ch_checkv_db, ch_bracken_db, ch_k2_host, ch_annotation_db)
        UNPACK_DB (ch_db_raw)

        UNPACK_DB
            .out
            .db
            .branch { meta, unpacked ->
                k2_host: meta.id == 'k2_host'
                    return [ unpacked ]
                reference: meta.id == 'reference'
                    return [ meta, unpacked ]
                checkv: meta.id == 'checkv'
                    return [ unpacked ]
                kraken2: meta.id == 'kraken2'
                    return [ unpacked ]
                bracken: meta.id == 'bracken'
                    return [ unpacked ]
                kaiju: meta.id == 'kaiju'
                    return [ unpacked ]
                annotation: meta.id == 'annotation'
                    return [ meta, unpacked ]
            }
            .set{ch_db}
        ch_versions         = ch_versions.mix(UNPACK_DB.out.versions)

        // transfer to value channels so processes are not just done once
        // '.collect()' is necessary to transform to list so cartesian products are made downstream
        ch_ref_pool_raw     = ch_db.reference.collect{it[1]}.ifEmpty([]).map{it -> [[id: 'reference'], it]}
        ch_kraken2_db       = ch_db.kraken2.collect().ifEmpty([])
        ch_kaiju_db         = ch_db.kaiju.collect().ifEmpty([])
        ch_checkv_db        = ch_db.checkv.collect().ifEmpty([])
        ch_bracken_db       = ch_db.bracken.collect().ifEmpty([])
        ch_k2_host          = ch_db.k2_host.collect().ifEmpty([])
        ch_annotation_db    = ch_db.annotation.collect{it[1]}.ifEmpty([]).map{it -> [[id: 'annotation'], it]}
    }

    // Prepare blast DB
    ch_ref_pool     = Channel.empty()
    ch_blast_refdb  = Channel.empty()
    ch_blast_annodb = Channel.empty()
<<<<<<< HEAD
    if ( (!params.skip_assembly && !params.skip_polishing) || (!params.skip_consensus_qc && !params.skip_blast_qc)){
        ch_blastdb_in = Channel.empty()
=======
    if ( !params.skip_consensus_qc || (!params.skip_assembly && !params.skip_polishing) ){
        ch_blastdb_in = Channel.empty()

>>>>>>> 93e6b945
        // see issue #56
        SEQKIT_REPLACE (ch_ref_pool_raw)
        ch_versions   = ch_versions.mix(SEQKIT_REPLACE.out.versions)
        ch_ref_pool   = SEQKIT_REPLACE.out.fastx
        ch_blastdb_in = ch_blastdb_in.mix(ch_ref_pool)
<<<<<<< HEAD
=======

        // if ( !params.skip_annotation){
        //     ch_blastdb_in = ch_blastdb_in.mix(ch_annotation_db)
        // }
>>>>>>> 93e6b945

        BLAST_MAKEBLASTDB ( ch_blastdb_in )
        BLAST_MAKEBLASTDB
            .out
            .db
            .branch { meta, db ->
                reference: meta.id == 'reference'
                    return [ meta, db ]
                // annotation: meta.id == 'annotation'
                //     return [ meta, db ]
            }.
            set{ch_blastdb_out}
        ch_blast_refdb  = ch_blastdb_out.reference.collect{it[1]}.ifEmpty([]).map{it -> [[id: 'reference'], it]}
        ch_versions     = ch_versions.mix(BLAST_MAKEBLASTDB.out.versions)
    }

    ch_host_trim_reads      = ch_reads
    ch_decomplex_trim_reads = ch_reads
    // preprocessing illumina reads
    if (!params.skip_preprocessing){
        PREPROCESSING_ILLUMINA (
            ch_reads,
            ch_k2_host,
            ch_adapter_fasta,
            ch_contaminants)
        ch_host_trim_reads      = PREPROCESSING_ILLUMINA.out.reads
        ch_decomplex_trim_reads = PREPROCESSING_ILLUMINA.out.reads_decomplexified
        ch_multiqc_files        = ch_multiqc_files.mix(PREPROCESSING_ILLUMINA.out.mqc.collect{it[1]}.ifEmpty([]))
        ch_multiqc_files        = ch_multiqc_files.mix(PREPROCESSING_ILLUMINA.out.low_reads_mqc.ifEmpty([]))
        ch_versions             = ch_versions.mix(PREPROCESSING_ILLUMINA.out.versions)
    }


    // Determining metagenomic diversity
    if (!params.skip_metagenomic_diversity) {
        FASTQ_KRAKEN_KAIJU(
            ch_host_trim_reads,
            ch_kraken2_db,
            ch_bracken_db,
            ch_kaiju_db
            )
        ch_multiqc_files = ch_multiqc_files.mix(FASTQ_KRAKEN_KAIJU.out.mqc.collect{it[1]}.ifEmpty([]))
        ch_versions      = ch_versions.mix(FASTQ_KRAKEN_KAIJU.out.versions)
    }

    // Assembly
    ch_unaligned_raw_contigs   = Channel.empty()
    // Channel for consensus sequences that have been generated across different iteration
    ch_consensus               = Channel.empty()
    // Channel for consensus sequences that have been generated at the LAST iteration
    ch_consensus_results_reads = Channel.empty()
    // Channel for summary table of cluseters to include in mqc report
    ch_clusters_summary        = Channel.empty()

    if (!params.skip_assembly) {
        // run different assemblers and combine contigs
        FASTQ_SPADES_TRINITY_MEGAHIT(
            ch_host_trim_reads,
            assemblers,
            ch_spades_yml,
            ch_spades_hmm)

        ch_versions      = ch_versions.mix(FASTQ_SPADES_TRINITY_MEGAHIT.out.versions)
        ch_multiqc_files = ch_multiqc_files.mix(FASTQ_SPADES_TRINITY_MEGAHIT.out.mqc.collect{it[1]}.ifEmpty([]))

        // Filter out empty scaffolds
        FASTQ_SPADES_TRINITY_MEGAHIT
            .out
            .scaffolds
            .branch { meta, scaffolds ->
                pass: scaffolds.countFasta() > 0
                fail: scaffolds.countFasta() == 0
            }
            .set{ch_contigs}

        no_contig_samples = ch_contigs.fail
        noContigSamplesToMultiQC(no_contig_samples, params.assemblers)
            .collectFile(name:'samples_no_contigs_mqc.tsv')
            .set{no_contigs}

        ch_multiqc_files = ch_multiqc_files.mix(no_contigs.ifEmpty([]))


        if (!params.skip_polishing){
            // blast contigs against reference & identify clusters of (contigs & references)
            ch_contigs
                .pass
                .join(ch_host_trim_reads, by: [0], remainder: false)
                .set{ch_contigs_reads}

            FASTA_CONTIG_CLUST (
                ch_contigs_reads,
                ch_blast_refdb,
                ch_ref_pool,
                ch_kraken2_db,
                ch_kaiju_db
                )
            ch_versions = ch_versions.mix(FASTA_CONTIG_CLUST.out.versions)

            // Split up clusters into singletons and clusters of multiple contigs
            FASTA_CONTIG_CLUST
                .out
                .centroids_members
                .map { meta, centroids, members ->
                    [ meta, centroids, members ]
                }
                .branch { meta, centroids, members ->
                    singletons: meta.cluster_size == 0
                        return [ meta + [step:"singleton"], centroids ]
                    multiple: meta.cluster_size >   0
                        return [ meta + [step:"consensus"], centroids, members ]
                }
                .set{ch_centroids_members}

            ch_clusters_summary    = FASTA_CONTIG_CLUST.out.clusters_summary.collect{it[1]}.ifEmpty([])
            ch_multiqc_files       =  ch_multiqc_files.mix(FASTA_CONTIG_CLUST.out.no_blast_hits_mqc.ifEmpty([]))

            // map clustered contigs & create a single consensus per cluster
            ALIGN_COLLAPSE_CONTIGS (
                ch_centroids_members.multiple
                )
            ch_versions = ch_versions.mix(ALIGN_COLLAPSE_CONTIGS.out.versions)


            SINGLETON_FILTERING (
                ch_centroids_members.singletons,
                params.min_contig_size,
                params.max_n_perc
                )
            ch_versions = ch_versions.mix(SINGLETON_FILTERING.out.versions)

            ALIGN_COLLAPSE_CONTIGS
                .out
                .consensus
                .mix( SINGLETON_FILTERING.out.filtered )
                .set{ ch_consensus }

            ch_unaligned_raw_contigs = ALIGN_COLLAPSE_CONTIGS.out.unaligned_fasta
            ch_unaligned_raw_contigs = ch_unaligned_raw_contigs.mix( SINGLETON_FILTERING.out.filtered )

            // We want the meta from the reference channel to be used downstream as this is our varying factor
            // To do this we combine the channels based on sample
            // Extract the reference meta's and reads
            // Make cartesian product of identified references & reads so all references will be mapped against again.
                ch_decomplex_trim_reads
                    .map{meta, fastq -> [meta.sample,meta, fastq]}
                    .set{ch_reads_tmp}

                ch_consensus
                    .map{meta, fasta -> [meta.sample,meta, fasta]}
                    .set{ch_consensus_tmp}

                ch_consensus_tmp
                    .combine(ch_reads_tmp, by: [0])
                    .map{
                        sample, meta_ref, fasta, meta_reads, fastq -> [meta_ref, fasta, fastq]
                    }
                    .set{ch_consensus_results_reads_intermediate}

            if (!params.skip_iterative_refinement) {
                FASTQ_FASTA_ITERATIVE_CONSENSUS (
                    ch_consensus_results_reads_intermediate,
                    params.iterative_refinement_cycles,
                    params.intermediate_mapper,
                    params.with_umi,
                    params.deduplicate,
                    params.call_intermediate_variants,
                    params.intermediate_variant_caller,
                    params.intermediate_consensus_caller,
                    params.intermediate_mapping_stats,
                    params.min_mapped_reads,
                    params.min_contig_size,
                    params.max_n_perc
                )
                ch_consensus               = ch_consensus.mix(FASTQ_FASTA_ITERATIVE_CONSENSUS.out.consensus_allsteps)
                ch_consensus_results_reads = FASTQ_FASTA_ITERATIVE_CONSENSUS.out.consensus_reads
                ch_versions                = ch_versions.mix(FASTQ_FASTA_ITERATIVE_CONSENSUS.out.versions)
                ch_multiqc_files           = ch_multiqc_files.mix(FASTQ_FASTA_ITERATIVE_CONSENSUS.out.mqc.ifEmpty([])) //collect already done in subworkflow
            } else {
                ch_consensus_results_reads = ch_consensus_results_reads_intermediate
            }
        }
    }

    // add last step to it
    ch_consensus_results_reads
        .map{ meta, fasta, fastq ->
            [meta + [step: "variant-calling", iteration:'variant-calling', previous_step: meta.step], fasta, fastq]
            }
        .set{ch_consensus_results_reads}

    if (params.mapping_constrains && !params.skip_variant_calling ) {
        // Importing samplesheet
        Channel.fromSamplesheet('mapping_constrains')
            .map{ meta, sequence ->
                samples = meta.samples == null ? meta.samples: tuple(meta.samples.split(";"))  // Split up samples if meta.samples is not null
                [meta, samples, sequence]
            }
            .transpose(remainder:true)                                                         // Unnest
            .set{ch_mapping_constrains}

        // // Check if the input is a multi-fasta
        // ch_mapping_constrains.map{ meta, samples, sequence -> WorkflowMain.isMultiFasta(sequence, log)}

        //
        ch_decomplex_trim_reads
            .combine( ch_mapping_constrains )
            .filter{ meta_reads, fastq, meta_mapping, mapping_samples, sequence -> mapping_samples == null || mapping_samples == meta_reads.sample}
            .map
                {
                    meta, reads, meta_mapping, samples, sequence_mapping ->
                    id = "${meta.sample}_${meta_mapping.id}-CONSTRAIN"
                    new_meta = meta + meta_mapping + [
                        id: id,
                        cluster_id: "${meta_mapping.id}",
                        step: "constrain",
                        constrain: true,
                        reads: reads,
                        iteration: 'variant-calling',
                        previous_step: 'constrain'
                        ]
                    return [new_meta, sequence_mapping]
                }
            .set{ch_map_seq_anno_combined}

        // For QC we keep original sequence to compare to
        ch_unaligned_raw_contigs2 = ch_unaligned_raw_contigs.mix(ch_map_seq_anno_combined)

        // //rename fasta headers
        // RENAME_FASTA_HEADER_CONSTRAIN (ch_map_seq_anno_combined,[])
        // ch_versions = ch_versions.mix(RENAME_FASTA_HEADER_CONSTRAIN.out.versions)

        ch_map_seq_anno_combined
            .map{ meta, fasta -> [meta, fasta, meta.reads] }
            .set{constrain_consensus_reads}

        //Add to the consensus channel, which will be used for variant calling
        ch_consensus_results_reads = ch_consensus_results_reads.mix(constrain_consensus_reads)
    }

    // After consensus sequences have been made, we still have to map against it and call variants
    if ( !params.skip_variant_calling ) {

        FASTQ_FASTA_MAP_CONSENSUS(
            ch_consensus_results_reads,
            params.mapper,
            params.with_umi,
            params.deduplicate,
            true,
            params.variant_caller,
            true,
            params.consensus_caller,
            params.mapping_stats,
            params.min_mapped_reads,
            params.min_contig_size,
            params.max_n_perc
        )
        ch_consensus     = ch_consensus.mix(FASTQ_FASTA_MAP_CONSENSUS.out.consensus_all)
        ch_multiqc_files = ch_multiqc_files.mix(FASTQ_FASTA_MAP_CONSENSUS.out.mqc.ifEmpty([])) // collect already done in subworkflow

    }

    ch_checkv_summary     = Channel.empty()
    ch_quast_summary      = Channel.empty()
    ch_blast_summary      = Channel.empty()
    ch_annotation_summary = Channel.empty()

    if ( !params.skip_consensus_qc  && (!params.skip_assembly || !params.skip_variant_calling) ) {

        CONSENSUS_QC(
            ch_consensus,
            ch_unaligned_raw_contigs,
            ch_checkv_db,
            ch_blast_refdb,
            ch_annotation_db,
            )
        ch_versions           = ch_versions.mix(CONSENSUS_QC.out.versions)
        ch_multiqc_files      = ch_multiqc_files.mix(CONSENSUS_QC.out.mqc.collect{it[1]}.ifEmpty([]))
        ch_checkv_summary     = CONSENSUS_QC.out.checkv_summary.collect{it[1]}.ifEmpty([])
        ch_quast_summary      = CONSENSUS_QC.out.quast_summary.collect{it[1]}.ifEmpty([])
        ch_blast_summary      = CONSENSUS_QC.out.blast_txt.collect{it[1]}.ifEmpty([])
        ch_annotation_summary = CONSENSUS_QC.out.annotation_txt.collect{it[1]}.ifEmpty([])

    }

    MULTIQC_DATAPREP (
        ch_multiqc_files.collect(),
        ch_multiqc_config.toList(),
        ch_multiqc_custom_config.toList(),
        ch_multiqc_logo.toList(),
    )

    multiqc_data = MULTIQC_DATAPREP.out.data.ifEmpty([])

    // Prepare MULTIQC custom tables
    CUSTOM_MULTIQC_TABLES (
            ch_clusters_summary.ifEmpty([]),
            ch_metadata,
            ch_checkv_summary.ifEmpty([]),
            ch_quast_summary.ifEmpty([]),
            ch_blast_summary.ifEmpty([]),
            ch_constrain_meta,
            ch_annotation_summary.ifEmpty([]),
            multiqc_data,
            ch_multiqc_comment_headers.ifEmpty([]),
            ch_multiqc_custom_table_headers.ifEmpty([])
            )
    ch_multiqc_files = ch_multiqc_files.mix(CUSTOM_MULTIQC_TABLES.out.summary_clusters_mqc.ifEmpty([]))
    ch_multiqc_files = ch_multiqc_files.mix(CUSTOM_MULTIQC_TABLES.out.sample_metadata_mqc.ifEmpty([]))
    ch_multiqc_files = ch_multiqc_files.mix(CUSTOM_MULTIQC_TABLES.out.contigs_overview_mqc.ifEmpty([]))
    ch_multiqc_files = ch_multiqc_files.mix(CUSTOM_MULTIQC_TABLES.out.mapping_constrains_mqc.ifEmpty([]))
    ch_multiqc_files = ch_multiqc_files.mix(CUSTOM_MULTIQC_TABLES.out.constrains_summary_mqc.ifEmpty([]))
    ch_versions      = ch_versions.mix(CUSTOM_MULTIQC_TABLES.out.versions)

    CUSTOM_DUMPSOFTWAREVERSIONS (
        ch_versions.unique().collectFile(name: 'collated_versions.yml')
    )
    ch_multiqc_files = ch_multiqc_files.mix(CUSTOM_DUMPSOFTWAREVERSIONS.out.mqc_yml.collect())

    //
    // MODULE: MultiQC
    //
    workflow_summary    = WorkflowViralgenie.paramsSummaryMultiqc(workflow, summary_params)
    ch_workflow_summary = Channel.value(workflow_summary)

    methods_description    = WorkflowViralgenie.methodsDescriptionText(workflow, ch_multiqc_custom_methods_description, params)
    ch_methods_description = Channel.value(methods_description)


    ch_multiqc_files = ch_multiqc_files.mix(ch_workflow_summary.collectFile(name: 'workflow_summary_mqc.yaml'))
    ch_multiqc_files = ch_multiqc_files.mix(ch_methods_description.collectFile(name: 'methods_description_mqc.yaml'))

    MULTIQC_REPORT (
        ch_multiqc_files.collect(),
        ch_multiqc_config.toList(),
        ch_multiqc_custom_config.toList(),
        ch_multiqc_logo.toList()
    )
    multiqc_report = MULTIQC_REPORT.out.report.toList()
}

/*
~~~~~~~~~~~~~~~~~~~~~~~~~~~~~~~~~~~~~~~~~~~~~~~~~~~~~~~~~~~~~~~~~~~~~~~~~~~~~~~~~~~~~~~~
    COMPLETION EMAIL AND SUMMARY
~~~~~~~~~~~~~~~~~~~~~~~~~~~~~~~~~~~~~~~~~~~~~~~~~~~~~~~~~~~~~~~~~~~~~~~~~~~~~~~~~~~~~~~~
*/

workflow.onComplete {
    if (params.email || params.email_on_fail) {
        NfcoreTemplate.email(workflow, params, summary_params, projectDir, log, multiqc_report)
    }
    NfcoreTemplate.dump_parameters(workflow, params)
    NfcoreTemplate.summary(workflow, params, log)
    if (params.hook_url) {
        NfcoreTemplate.IM_notification(workflow, params, summary_params, projectDir, log)
    }
}

workflow.onError {
    if (workflow.errorReport.contains("Process requirement exceeds available memory")) {
        println("🛑 Default resources exceed availability 🛑 ")
        println("💡 See here on how to configure pipeline: https://nf-co.re/docs/usage/configuration#tuning-workflow-resources 💡")
    }
    if (params.clean_output_on_error) {
        file(params.outdir).deleteDir()
    }
}

/*
~~~~~~~~~~~~~~~~~~~~~~~~~~~~~~~~~~~~~~~~~~~~~~~~~~~~~~~~~~~~~~~~~~~~~~~~~~~~~~~~~~~~~~~~
    THE END
~~~~~~~~~~~~~~~~~~~~~~~~~~~~~~~~~~~~~~~~~~~~~~~~~~~~~~~~~~~~~~~~~~~~~~~~~~~~~~~~~~~~~~~~
*/<|MERGE_RESOLUTION|>--- conflicted
+++ resolved
@@ -182,26 +182,14 @@
     ch_ref_pool     = Channel.empty()
     ch_blast_refdb  = Channel.empty()
     ch_blast_annodb = Channel.empty()
-<<<<<<< HEAD
+
     if ( (!params.skip_assembly && !params.skip_polishing) || (!params.skip_consensus_qc && !params.skip_blast_qc)){
         ch_blastdb_in = Channel.empty()
-=======
-    if ( !params.skip_consensus_qc || (!params.skip_assembly && !params.skip_polishing) ){
-        ch_blastdb_in = Channel.empty()
-
->>>>>>> 93e6b945
         // see issue #56
         SEQKIT_REPLACE (ch_ref_pool_raw)
         ch_versions   = ch_versions.mix(SEQKIT_REPLACE.out.versions)
         ch_ref_pool   = SEQKIT_REPLACE.out.fastx
         ch_blastdb_in = ch_blastdb_in.mix(ch_ref_pool)
-<<<<<<< HEAD
-=======
-
-        // if ( !params.skip_annotation){
-        //     ch_blastdb_in = ch_blastdb_in.mix(ch_annotation_db)
-        // }
->>>>>>> 93e6b945
 
         BLAST_MAKEBLASTDB ( ch_blastdb_in )
         BLAST_MAKEBLASTDB
