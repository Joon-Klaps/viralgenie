--- conflicted
+++ resolved
@@ -1,7 +1,7 @@
 //
 // Create contigs using
 //
-<<<<<<< HEAD
+
 include { SPADES                                     } from '../../modules/nf-core/spades/main'
 include { TRINITY                                    } from '../../modules/nf-core/trinity/main'
 include { MEGAHIT                                    } from '../../modules/nf-core/megahit/main'
@@ -9,19 +9,9 @@
 include { FASTQ_FASTA_QUAST_SSPACE as EXTEND_TRINITY } from './fastq_fasta_quast_sspace.nf'
 include { FASTQ_FASTA_QUAST_SSPACE as EXTEND_MEGAHIT } from './fastq_fasta_quast_sspace.nf'
 include { CAT_CAT as CAT_ASSEMBLERS                  } from '../../modules/nf-core/cat/cat/main'
-
-=======
-include { SPADES                              } from '../../modules/nf-core/spades/main'
-include { QUAST as QUAST_SPADES               } from '../../modules/nf-core/quast/main'
-include { TRINITY                             } from '../../modules/nf-core/trinity/main'
-include { QUAST as QUAST_TRINITY              } from '../../modules/nf-core/quast/main'
-include { MEGAHIT                             } from '../../modules/nf-core/megahit/main'
-include { QUAST as QUAST_MEGAHIT              } from '../../modules/nf-core/quast/main'
-include { CAT_CAT as CAT_ASSEMBLERS           } from '../../modules/nf-core/cat/cat/main'
-include { SSPACE_BASIC                        } from '../../modules/local/sspace_basic/main'
 include { PRINSEQPLUSPLUS as PRINSEQ_CONTIG   } from '../../modules/nf-core/prinseqplusplus/main'
 include { noContigSamplesToMultiQC            } from '../../modules/local/functions'
->>>>>>> 249d50a0
+
 
 workflow FASTQ_ASSEMBLY {
 
@@ -47,24 +37,11 @@
             )
         ch_versions          = ch_versions.mix(SPADES.out.versions.first())
 
-<<<<<<< HEAD
+
         EXTEND_SPADES( reads, SPADES.out.scaffolds, "spades")
         ch_scaffolds         = ch_scaffolds.mix(EXTEND_SPADES.out.scaffolds)
         ch_versions          = ch_versions.mix(EXTEND_SPADES.out.versions)
         ch_multiqc           = ch_multiqc.mix(EXTEND_SPADES.out.mqc)
-=======
-        ch_versions         = ch_versions.mix(SPADES.out.versions.first())
-        ch_scaffolds        = ch_scaffolds.mix( SPADES.out.scaffolds)
-        spades_filtered     = SPADES.out.scaffolds.filter{ meta, contigs -> contigs.countFasta() > 0 }
-
-        QUAST_SPADES (
-            spades_filtered,
-            [[:],[]],
-            [[:],[]]
-        )
-        ch_versions         = ch_versions.mix(QUAST_SPADES.out.versions.first())
-        ch_multiqc          = ch_multiqc.mix(QUAST_SPADES.out.tsv.collect{it[1]}.ifEmpty([]))
->>>>>>> 249d50a0
     }
 
 
@@ -73,21 +50,10 @@
         TRINITY(reads)
         ch_versions          = ch_versions.mix(TRINITY.out.versions.first())
 
-<<<<<<< HEAD
         EXTEND_TRINITY( reads, TRINITY.out.transcript_fasta, "trinity")
         ch_scaffolds         = ch_scaffolds.mix(EXTEND_TRINITY.out.scaffolds)
         ch_versions          = ch_versions.mix(EXTEND_TRINITY.out.versions)
         ch_multiqc           = ch_multiqc.mix(EXTEND_TRINITY.out.mqc)
-=======
-        QUAST_TRINITY (
-            trinity_filtered,
-            [[:],[]],
-            [[:],[]]
-        )
-
-        ch_versions          = ch_versions.mix(QUAST_TRINITY.out.versions.first())
-        ch_multiqc           = ch_multiqc.mix(QUAST_TRINITY.out.tsv.collect{it[1]}.ifEmpty([]))
->>>>>>> 249d50a0
     }
 
     // MEGAHIT
@@ -95,13 +61,10 @@
         MEGAHIT(reads)
         ch_versions          = ch_versions.mix(MEGAHIT.out.versions.first())
 
-<<<<<<< HEAD
         EXTEND_MEGAHIT( reads, MEGAHIT.out.contigs, "megahit")
         ch_scaffolds         = ch_scaffolds.mix(EXTEND_MEGAHIT.out.scaffolds)
         ch_versions          = ch_versions.mix(EXTEND_MEGAHIT.out.versions)
         ch_multiqc           = ch_multiqc.mix(EXTEND_MEGAHIT.out.mqc)
-=======
-
         QUAST_MEGAHIT (
             megahit_filtered,
             [[:],[]],
@@ -109,7 +72,6 @@
         )
         ch_versions          = ch_versions.mix(QUAST_MEGAHIT.out.versions.first())
         ch_multiqc           = ch_multiqc.mix(QUAST_MEGAHIT.out.tsv.collect{it[1]}.ifEmpty([]))
->>>>>>> 249d50a0
     }
 
     // ch_scaffolds, go from [[meta,scaffold1],[meta,scaffold2], ...] to [meta,[scaffolds]]
@@ -122,8 +84,6 @@
     ch_scaffolds = CAT_ASSEMBLERS.out.file_out
     ch_versions  =  ch_versions.mix(CAT_ASSEMBLERS.out.versions.first())
 
-<<<<<<< HEAD
-=======
     // Filter out empty scaffolds, might cause certain processes to crash
     ch_scaffolds
         .branch { meta, scaffolds ->
@@ -134,26 +94,6 @@
 
     good_assemblies = ch_scaffolds_branched.pass
     bad_assemblies  = ch_scaffolds_branched.fail
-
-    // Extend contigs with SSPACE_BASIC
-    if (!params.skip_sspace_basic){
-        good_assemblies
-            .join(reads)
-            .multiMap { meta, scaffolds, reads ->
-                reads : [meta, reads]
-                scaffolds : [meta, scaffolds]
-                settings: [params.read_distance, params.read_distance_sd, params.read_orientation]
-            }
-            .set{ch_sspace_input}
-
-        SSPACE_BASIC(
-            ch_sspace_input.reads,
-            ch_sspace_input.scaffolds,
-            ch_sspace_input.settings
-        )
-
-        good_assemblies = SSPACE_BASIC.out.fasta
-    }
 
     // Filter low complexity contigs with prinseq++
     if (!params.skip_contig_prinseq){
@@ -179,7 +119,6 @@
         .set{no_contigs}
     ch_multiqc = ch_multiqc.mix(no_contigs.ifEmpty([]))
 
->>>>>>> 249d50a0
     emit:
     scaffolds            = ch_scaffolds  // channel: [ val(meta), [ scaffolds] ]
     mqc                  = ch_multiqc    // channel: [ val(meta), [ mqc ] ]
