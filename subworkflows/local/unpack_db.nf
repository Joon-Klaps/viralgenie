--- conflicted
+++ resolved
@@ -17,19 +17,11 @@
     }
     .set{db}
 
-<<<<<<< HEAD
-    ch_untar = UNTAR(db.tar).untar
-    ch_versions   = ch_versions.mix(UNTAR.out.versions)
-
-    ch_gunzip = GUNZIP(db.gzip).gunzip
-    ch_versions   = ch_versions.mix(GUNZIP.out.versions)
-=======
     ch_untar = UNTAR_DB(db.tar).untar
     ch_versions   = ch_versions.mix(UNTAR_DB.out.versions)
 
     ch_gunzip = GUNZIP_DB(db.gzip).gunzip
     ch_versions   = ch_versions.mix(GUNZIP_DB.out.versions)
->>>>>>> 2f3b3f5a
 
     ch_db = Channel.empty()
     ch_db = ch_db.mix(db.other, ch_untar, ch_gunzip)
