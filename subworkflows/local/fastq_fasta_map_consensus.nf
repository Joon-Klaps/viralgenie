include { filterContigs; failedContigsToMultiQC   } from '../../modules/local/functions'
include { MAP_READS                               } from './map_reads'
include { BAM_DEDUPLICATE                         } from './bam_deduplicate'
include { SAMTOOLS_SORT as SAMTOOLS_SORT_DEDUPPED } from '../../modules/nf-core/samtools/sort/main'
include { SAMTOOLS_FAIDX                          } from '../../modules/nf-core/samtools/faidx/main'
include { BAM_STATS_METRICS                       } from './bam_stats_metrics'
include { BAM_CALL_VARIANTS                       } from './bam_call_variants'
include { BAM_CALL_CONSENSUS                      } from './bam_call_consensus'
include { BAM_FLAGSTAT_FILTER                     } from './bam_flagstat_filter'

workflow FASTQ_FASTA_MAP_CONSENSUS {

    take:
    reference_reads      // channel: [ val(meta), [ fasta ], [ fastq ] ]
    mapper               // val: [ bwamem2 | bowtie2 ]
    umi                  // val: [ true | false ]
    deduplicate          // val: [ true | false ]
    call_variants        // val: [ true | false ]
    variant_caller       // val: [ bcftools | ivar ]
    call_consensus       // val: [ true | false ]
    consensus_caller     // val: [ bcftools | ivar ]
    mapping_stats            // val: [ true | false ]
    min_mapped_reads     // integer: min_mapped_reads
    min_len              // integer: min_length
    n_100                // integer: n_100

    main:

    ch_versions     = Channel.empty()
    ch_multiqc      = Channel.empty()
    ch_dedup_bam    = Channel.empty()

    reads_in = reference_reads.map{meta, ref, reads -> [meta,reads] }

    // mapping of reads using bowtie2 or BWA-MEM2
    MAP_READS ( reference_reads, mapper )

    ch_bam       = MAP_READS.out.bam
    ch_reference = MAP_READS.out.ref
    ch_versions  = ch_versions.mix(MAP_READS.out.versions)
    ch_multiqc   = ch_multiqc.mix(MAP_READS.out.mqc.collect{it[1]}.ifEmpty([]))

    SAMTOOLS_FAIDX ( ch_reference, [[],[]])
    ch_versions  = ch_versions.mix(SAMTOOLS_FAIDX.out.versions)

<<<<<<< HEAD
    // remove runs with low number of mapped reads
=======
    // remove references-read combinations with low mapping rates
>>>>>>> 93e6b945
    BAM_FLAGSTAT_FILTER ( ch_bam, min_mapped_reads )
    ch_multiqc   = ch_multiqc.mix(BAM_FLAGSTAT_FILTER.out.bam_fail_mqc.ifEmpty([]))
    ch_versions  = ch_versions.mix(BAM_FLAGSTAT_FILTER.out.versions)

    BAM_FLAGSTAT_FILTER
        .out
        .bam_pass
        .join(ch_reference, by: [0])
        .join(SAMTOOLS_FAIDX.out.fai, by: [0])
        .set { ch_bam_fa_fai}

    // deduplicate bam using umitools (if UMI) or picard
    if (deduplicate) {
        BAM_DEDUPLICATE ( ch_bam_fa_fai, umi, mapping_stats)

        ch_dedup_bam = BAM_DEDUPLICATE.out.bam
        ch_multiqc   = ch_multiqc.mix(BAM_DEDUPLICATE.out.mqc.collect{it[1]}.ifEmpty([]))
        ch_versions  = ch_versions.mix(BAM_DEDUPLICATE.out.versions)

    } else {
        ch_dedup_bam = ch_bam
    }

    // sort bam
    SAMTOOLS_SORT_DEDUPPED ( ch_dedup_bam )
    ch_versions = ch_versions.mix(SAMTOOLS_SORT_DEDUPPED.out.versions)
    ch_dedup_bam_sort = SAMTOOLS_SORT_DEDUPPED.out.bam

    ch_dedup_bam_ref = ch_dedup_bam_sort.
        join(ch_reference, by: [0])

    // report summary statistics of alignment
    if (mapping_stats) {
        BAM_STATS_METRICS ( ch_dedup_bam_ref )
        ch_multiqc   = ch_multiqc.mix(BAM_STATS_METRICS.out.mqc.collect{it[1]}.ifEmpty([]))
        ch_versions  = ch_versions.mix(BAM_STATS_METRICS.out.versions)
    }

    // call variants
    ch_vcf        = Channel.empty()
    ch_vcf_filter = Channel.empty()
    ch_tbi        = Channel.empty()

    if (consensus_caller == "bcftools" || call_variants ) {
        BAM_CALL_VARIANTS (
            ch_dedup_bam_ref,
            variant_caller,
            mapping_stats
        )
        ch_versions   = ch_versions.mix(BAM_CALL_VARIANTS.out.versions)
        ch_multiqc    = ch_multiqc.mix(BAM_CALL_VARIANTS.out.mqc.collect{it[1]}.ifEmpty([]))
        ch_vcf_filter = BAM_CALL_VARIANTS.out.vcf_filter
        ch_vcf        = BAM_CALL_VARIANTS.out.vcf
        ch_tbi        = BAM_CALL_VARIANTS.out.tbi
    }

    // cannot merge ch_vcf_filter as it will not have a meta

    // consensus calling
    BAM_CALL_CONSENSUS (
        ch_dedup_bam_ref,
        ch_vcf_filter,
        consensus_caller,
        mapping_stats
    )
    ch_versions = ch_versions.mix(BAM_CALL_CONSENSUS.out.versions)
    consensus_all   = BAM_CALL_CONSENSUS.out.consensus

    contigs = filterContigs ( consensus_all, min_len, n_100 )

    contig_qc_fail_mqc = failedContigsToMultiQC ( contigs.fail, min_len, n_100 )

    consensus_filtered = contigs.pass
    ch_multiqc         = ch_multiqc.mix(contig_qc_fail_mqc.collectFile(name:'failed_contig_quality_mqc.tsv').ifEmpty([]))

    consensus_reads    = consensus_filtered.join(reads_in, by: [0])
    bam_out            = ch_dedup_bam_ref.map{meta,bam,ref -> [meta,bam] }

    emit:
    consensus_reads = consensus_reads                    // channel: [ val(meta), [ fasta ], [ fastq ] ]
    consensus       = consensus_filtered                 // channel: [ val(meta), [ fasta ] ]
    consensus_all   = consensus_all                      // channel: [ val(meta), [ fasta ] ]
    bam             = bam_out                            // channel: [ val(meta), [ bam ] ]
    vcf             = ch_vcf                             // channel: [ val(meta), [ vcf ] ]
    vcf_filter      = ch_vcf_filter                      // channel: [ val(meta), [ vcf ] ]

    mqc             = ch_multiqc                           // channel: [ val(meta), [ csi ] ]
    versions        = ch_versions                          // channel: [ versions.yml ]
}
<|MERGE_RESOLUTION|>--- conflicted
+++ resolved
@@ -43,11 +43,7 @@
     SAMTOOLS_FAIDX ( ch_reference, [[],[]])
     ch_versions  = ch_versions.mix(SAMTOOLS_FAIDX.out.versions)
 
-<<<<<<< HEAD
-    // remove runs with low number of mapped reads
-=======
     // remove references-read combinations with low mapping rates
->>>>>>> 93e6b945
     BAM_FLAGSTAT_FILTER ( ch_bam, min_mapped_reads )
     ch_multiqc   = ch_multiqc.mix(BAM_FLAGSTAT_FILTER.out.bam_fail_mqc.ifEmpty([]))
     ch_versions  = ch_versions.mix(BAM_FLAGSTAT_FILTER.out.versions)
