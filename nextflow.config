/*
~~~~~~~~~~~~~~~~~~~~~~~~~~~~~~~~~~~~~~~~~~~~~~~~~~~~~~~~~~~~~~~~~~~~~~~~~~~~~~~~~~~~~~~~
    Joon-Klaps/viralgenie Nextflow config file
~~~~~~~~~~~~~~~~~~~~~~~~~~~~~~~~~~~~~~~~~~~~~~~~~~~~~~~~~~~~~~~~~~~~~~~~~~~~~~~~~~~~~~~~
    Default config options for all compute environments
----------------------------------------------------------------------------------------
*/

// Global default params, used in configs
params {

    // Input options
    input    = null
    metadata = null

    // PREPROCESSING
    skip_preprocessing          = false
    skip_fastqc                 = false
    save_final_reads            = true
    save_intermediate_reads     = false

    // > UMI
    with_umi                    = false
    skip_umi_extract            = true
    umi_discard_read            = 0 // 0 = no discard
    umi_separator               = ":"
    umi_deduplicate             = 'read'
    humid_mismatches            = 1
    humid_strategy              = 'directional'  // directional vs cluster
    umitools_dedup_strategy     = 'directional'

    // > Trim
    trim_tool                   = 'fastp'
    skip_trimming               = false
    adapter_fasta               = null
    save_trimmed_fail           = false
    save_merged                 = false
    min_trimmed_reads           = 1
    fastp_deduplicate           = false
    fastp_dedup_accuracy        = null

    // > complexity
    skip_complexity_filtering   = true
    contaminants                = null
    // > host removal
    skip_hostremoval            = false
    host_k2_db                  = 's3://ngi-igenomes/test-data/viralrecon/kraken2_human.tar.gz'
    host_k2_library             = 'human'
    skip_host_fastqc            = false

    // METAGENOMIC DIVERSITY
    skip_read_classification      = false
    save_databases                  = false
    read_classifiers                = 'kraken2,kaiju'
    // > Kraken2
    kraken2_db                      = "https://genome-idx.s3.amazonaws.com/kraken/k2_viral_20230314.tar.gz"
    kraken2_save_reads              = false
    kraken2_save_readclassification = false
    kraken2_save_minimizers         = false
    // > Bracken
    bracken_db                      = "https://genome-idx.s3.amazonaws.com/kraken/k2_viral_20230314.tar.gz"
    // > Kaiju
    kaiju_db                        = "https://kaiju-idx.s3.eu-central-1.amazonaws.com/2023/kaiju_db_rvdb_2023-05-26.tgz"
    kaiju_taxon_rank                = 'species'

    // ASSEMBLY
    skip_assembly               = false
    mapping_constrains            = null
    assemblers                  = 'spades,trinity,megahit'
    // > SPADES
    spades_mode                 = 'rnaviral'
    spades_hmm                  = null
    spades_yml                  = null
    // > MEGAHIT
    // > TRINITY


    // GENOME POLISHING
    skip_polishing               = false
    save_intermediate_polishing  = false
    skip_singleton_filtering     = false

    // > BLAST
    reference_pool              = "https://rvdb.dbi.udel.edu/download/C-RVDBvCurrent.fasta.gz"

    // > Clustering
    cluster_method                   = 'mash'
    network_clustering               = 'connected_components'
    identity_threshold               = 0.6
    min_contig_size                  = 500
    max_n_perc                       = 50
    assembler_patterns               = null
    skip_precluster                  = false
    precluster_classifiers           = 'kraken2,kaiju'
    keep_unclassified                = true
    precluster_simplification_level  = null
    precluster_merge_strategy        = 'lca'
    precluster_exclude_taxa          = null
    precluster_exclude_children      = null
    precluster_exclude_parents       = null
    precluster_include_children      = null
    precluster_include_parents       = null

    // > HYBRID CONSENSUS
    skip_hybrid_consensus       = false

    // >> CDHITEST
    // >> VSEARCH
    max_contig_size             = 10000000 // 10 Mb Max for human viruses is around 1Mb

    // Mapping selection
    mash_sketch_size            = 4000
    mash_sketch_kmer_size       = 15

    // > Iterative mapping & consensus calling
    skip_iterative_refinement       = false
    mapper                          = 'bwamem2' // bwamem2, bowtie2, bwamem
    intermediate_mapper             = mapper
    iterative_refinement_cycles     = 2
    deduplicate                     = true
    variant_caller                  = 'ivar' // ivar, bcftools
    call_intermediate_variants      = false
    intermediate_variant_caller     = variant_caller
    ivar_header                     = null
    consensus_caller                = 'ivar' // ivar, bcftools
    intermediate_consensus_caller   = 'bcftools'
    min_mapped_reads                = 200
    intermediate_mapping_stats      = true
    mapping_stats                   = true

    // variant calling
    skip_variant_calling        = false

    // CONSENSUS QC
    skip_consensus_qc           = false
    skip_checkv                 = false
    checkv_db                   = null // downloads latest version
    skip_quast                  = false
    skip_blast_qc               = false
    skip_alignment_qc           = false
    annotation_db               = "https://viralzone.expasy.org/resources/Virosaurus/2020%5F4/virosaurus90%5Fvertebrate-20200330.fas.gz"
    skip_annotation             = false
    mmseqs_searchtype           = 4

    // Global
    prefix                      = null
    // global_prefix               = null

    // MultiQC options
    multiqc_config                  = null
    multiqc_title                   = null
    multiqc_logo                    = null
    max_multiqc_email_size          = '25.MB'
    multiqc_comment_headers         = "${projectDir}/assets/mqc_comment"
    custom_table_headers            = "${projectDir}/assets/custom_table_headers.yml"
    multiqc_methods_description     = null

    // Boilerplate options
    outdir                     = null
    publish_dir_mode           = 'copy'
    clean_output_on_error      = false
    email                      = null
    email_on_fail              = null
    plaintext_email            = false
    monochrome_logs            = false
    hook_url                   = null
    help                       = false
    version                    = false

    // Config options
    config_profile_name        = null
    config_profile_description = null
    custom_config_version      = 'master'
    custom_config_base         = "https://raw.githubusercontent.com/nf-core/configs/${params.custom_config_version}"
    config_profile_contact     = null
    config_profile_url         = null


    // Max resource options
    // Defaults only, expecting to be overwritten
    max_memory                  = '128.GB'
    max_cpus                    = 16
    max_time                    = '240.h'

<<<<<<< HEAD
    validate_params            = true
=======

    // Schema validation default options
    validationFailUnrecognisedParams = true
    validationLenientMode            = false
    validationSchemaIgnoreParams     = 'global_prefix'
    validationShowHiddenParams       = false
    validate_params                  = true
>>>>>>> aeafb331

}

// Load base.config by default for all pipelines
includeConfig 'conf/base.config'

// Load nf-core custom profiles from different Institutions
try {
    includeConfig "${params.custom_config_base}/nfcore_custom.config"
} catch (Exception e) {
    System.err.println("WARNING: Could not load nf-core/config profiles: ${params.custom_config_base}/nfcore_custom.config")
}

// Load nf-core/viralgenie custom profiles from different institutions.
// Warning: Uncomment only if a pipeline-specific institutional config already exists on nf-core/configs!
// try {
//   includeConfig "${params.custom_config_base}/pipeline/viralgenie.config"
// } catch (Exception e) {
//   System.err.println("WARNING: Could not load nf-core/config/viralgenie profiles: ${params.custom_config_base}/pipeline/viralgenie.config")
// }

validation {
    // Schema validation default options
    monochromeLogs         = false
    lenientMode            = false
    defaultIgnoreParams    = ['global_prefix']
    showHiddenParams       = false
    validate_params        = true
    failUnrecognisedParams = true
}

profiles {
    debug {
        dumpHashes             = true
        process.beforeScript   = 'echo $HOSTNAME'
        cleanup                = false
        nextflow.enable.configProcessNamesValidation = true
    }
    conda {
        conda.enabled          = true
        docker.enabled         = false
        singularity.enabled    = false
        podman.enabled         = false
        shifter.enabled        = false
        charliecloud.enabled   = false
        channels               = ['conda-forge', 'bioconda', 'defaults']
        apptainer.enabled      = false
    }
    mamba {
        conda.enabled          = true
        conda.useMamba         = true
        docker.enabled         = false
        singularity.enabled    = false
        podman.enabled         = false
        shifter.enabled        = false
        charliecloud.enabled   = false
        apptainer.enabled      = false
    }
    docker {
        docker.enabled         = true
        docker.registry        = 'quay.io'
        conda.enabled          = false
        singularity.enabled    = false
        podman.enabled         = false
        shifter.enabled        = false
        charliecloud.enabled   = false
        apptainer.enabled      = false
        docker.runOptions      = '-u $(id -u):$(id -g)'
    }
    arm {
        docker.runOptions      = '-u $(id -u):$(id -g) --platform=linux/amd64'
    }
    singularity {
        singularity.enabled    = true
        singularity.autoMounts = true
        conda.enabled          = false
        docker.enabled         = false
        podman.enabled         = false
        shifter.enabled        = false
        charliecloud.enabled   = false
        apptainer.enabled      = false
    }
    podman {
        podman.enabled         = true
        conda.enabled          = false
        docker.enabled         = false
        singularity.enabled    = false
        shifter.enabled        = false
        charliecloud.enabled   = false
        apptainer.enabled      = false
    }
    shifter {
        shifter.enabled        = true
        conda.enabled          = false
        docker.enabled         = false
        singularity.enabled    = false
        podman.enabled         = false
        charliecloud.enabled   = false
        apptainer.enabled      = false
    }
    charliecloud {
        charliecloud.enabled   = true
        conda.enabled          = false
        docker.enabled         = false
        singularity.enabled    = false
        podman.enabled         = false
        shifter.enabled        = false
        apptainer.enabled      = false
    }
    apptainer {
        apptainer.enabled      = true
        apptainer.autoMounts   = true
        conda.enabled          = false
        docker.enabled         = false
        singularity.enabled    = false
        podman.enabled         = false
        shifter.enabled        = false
        charliecloud.enabled   = false
    }
    gitpod {
        executor.name          = 'local'
        executor.cpus          = 4
        executor.memory        = 8.GB
    }
    codespace {
        executor.name           = 'local'
        executor.cpus           = 4
        executor.memory         = 8.GB
    }
    test              { includeConfig 'conf/tests/test.config'              }
    test_full         { includeConfig 'conf/tests/test_full.config'         }
    test_umi          { includeConfig 'conf/tests/test_umi.config'          }
    test_fail_mapped  { includeConfig 'conf/tests/test_fail_mapped.config'  }
    test_fail_db      { includeConfig 'conf/tests/test_fail_db.config'      }
    test_nothing      { includeConfig 'conf/tests/test_nothing.config'      }
}

// Set default registry for Apptainer, Docker, Podman and Singularity independent of -profile
// Will not be used unless Apptainer / Docker / Podman / Singularity are enabled
// Set to your registry if you have a mirror of containers
apptainer.registry   = 'quay.io'
docker.registry      = 'quay.io'
podman.registry      = 'quay.io'
singularity.registry = 'quay.io'

// Nextflow plugins
plugins {
    id 'nf-schema@2.0.0' // Validation of pipeline parameters and creation of an input channel from a sample sheet
}

// Export these variables to prevent local Python/R libraries from conflicting with those in the container
// The JULIA depot path has been adjusted to a fixed path `/usr/local/share/julia` that needs to be used for packages in the container.
// See https://apeltzer.github.io/post/03-julia-lang-nextflow/ for details on that. Once we have a common agreement on where to keep Julia packages, this is adjustable.

env {
    PYTHONNOUSERSITE    = 1
    R_PROFILE_USER      = "/.Rprofile"
    R_ENVIRON_USER      = "/.Renviron"
    JULIA_DEPOT_PATH    = "/usr/local/share/julia"
}

// Capture exit codes from upstream processes when piping
process.shell   = ['/bin/bash', '-euo', 'pipefail']

// Disable process selector warnings by default. Use debug profile to enable warnings.
nextflow.enable.configProcessNamesValidation = false

def trace_timestamp = new java.util.Date().format( 'yyyy-MM-dd_HH-mm-ss')
timeline {
    enabled = true
    file    = "${params.outdir}/pipeline_info/execution_timeline_${trace_timestamp}.html"
}
report {
    enabled = true
    file    = "${params.outdir}/pipeline_info/execution_report_${trace_timestamp}.html"
}
trace {
    enabled = true
    file    = "${params.outdir}/pipeline_info/execution_trace_${trace_timestamp}.txt"
}
dag {
    enabled = true
    file    = "${params.outdir}/pipeline_info/pipeline_dag_${trace_timestamp}.html"
}

manifest {
    name            = 'Joon-Klaps/viralgenie'
    author          = """Joon-Klaps"""
    homePage        = 'https://github.com/Joon-Klaps/viralgenie'
    description     = """A bioinformatics best-practice analysis pipeline for reconstructing consensus genomes and to identify intra-host variants from metagenomic sequencing data or enriched based sequencing data like hybrid capture."""
    mainScript      = 'main.nf'
    defaultBranch   = 'main'
    nextflowVersion = '!>=23.04.0'
    version         = '0.1dev'
    doi             = ''
}

// Load modules.config for DSL2 module specific options
includeConfig 'conf/modules.config'

// Function to ensure that resource requirements don't go beyond
// a maximum limit
def check_max(obj, type) {
    if (type == 'memory') {
        try {
            if (obj.compareTo(params.max_memory as nextflow.util.MemoryUnit) == 1)
                return params.max_memory as nextflow.util.MemoryUnit
            else
                return obj
        } catch (all) {
            println "   ### ERROR ###   Max memory '${params.max_memory}' is not valid! Using default value: $obj"
            return obj
        }
    } else if (type == 'time') {
        try {
            if (obj.compareTo(params.max_time as nextflow.util.Duration) == 1)
                return params.max_time as nextflow.util.Duration
            else
                return obj
        } catch (all) {
            println "   ### ERROR ###   Max time '${params.max_time}' is not valid! Using default value: $obj"
            return obj
        }
    } else if (type == 'cpus') {
        try {
            return Math.min( obj, params.max_cpus as int )
        } catch (all) {
            println "   ### ERROR ###   Max cpus '${params.max_cpus}' is not valid! Using default value: $obj"
            return obj
        }
    }
}<|MERGE_RESOLUTION|>--- conflicted
+++ resolved
@@ -182,17 +182,8 @@
     max_cpus                    = 16
     max_time                    = '240.h'
 
-<<<<<<< HEAD
+
     validate_params            = true
-=======
-
-    // Schema validation default options
-    validationFailUnrecognisedParams = true
-    validationLenientMode            = false
-    validationSchemaIgnoreParams     = 'global_prefix'
-    validationShowHiddenParams       = false
-    validate_params                  = true
->>>>>>> aeafb331
 
 }
 
