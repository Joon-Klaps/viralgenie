--- conflicted
+++ resolved
@@ -25,13 +25,10 @@
     adapter_fasta               = null
     save_trimmed_fail           = false
     save_merged                 = false
-<<<<<<< HEAD
-    min_trimmed_reads           = 20
-=======
     min_trimmed_reads           = 1
     fastp_deduplicate           = false
     fastp_dedup_accuracy        = null
->>>>>>> 6127d933
+
     // > complexity
     skip_complexity_filtering   = true
     contaminants                = null
