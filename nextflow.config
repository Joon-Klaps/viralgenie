/*
~~~~~~~~~~~~~~~~~~~~~~~~~~~~~~~~~~~~~~~~~~~~~~~~~~~~~~~~~~~~~~~~~~~~~~~~~~~~~~~~~~~~~~~~
    nf-core/viralgenie Nextflow config file
~~~~~~~~~~~~~~~~~~~~~~~~~~~~~~~~~~~~~~~~~~~~~~~~~~~~~~~~~~~~~~~~~~~~~~~~~~~~~~~~~~~~~~~~
    Default config options for all compute environments
----------------------------------------------------------------------------------------
*/

// Global default params, used in configs
params {

    // TODO nf-core: Specify your pipeline's command line flags
    // Input options
    input    = null

    // Preprocessing options
    skip_fastqc                 = false
    // > UMI
    with_umi                    = false
    skip_umi_extract            = true
    umi_discard_read            = 0 // 0 = no discard
    // > Trim
    trim_tool                   = 'fastp'
    skip_trimming               = false
    adapter_fasta               = null
    save_trimmed_fail           = false
    save_merged                 = false
    min_trimmed_reads           = 1
    // > complexity
    skip_complexity_filtering   = true
    contaminants                = null
    // > host removal
    skip_hostremoval            = false
    host_reference              = null
    host_index                  = null
    save_hostremoval_index      = false
    save_hostremoval_bam        = false
    save_hostremoval_unmapped   = true

    // Metagenomic diversity
    skip_metagenomic_diversity      = false
    save_databases                  = false
    // > Kraken2
    skip_kraken2                    = false
    kraken2_db                      = "https://genome-idx.s3.amazonaws.com/kraken/k2_viral_20230314.tar.gz"
    kraken2_save_reads              = false
    kraken2_save_readclassification = false
    kraken2_save_minimizers         = false
    // > Bracken
    skip_bracken                    = true
    bracken_db                      = "https://genome-idx.s3.amazonaws.com/kraken/k2_viral_20230314.tar.gz"
    // > Kaiju
    skip_kaiju                      = false
    kaiju_db                        = "https://kaiju.binf.ku.dk/database/kaiju_db_viruses_2022-03-29.tgz"
    kaiju_taxon_rank                = 'species'

    // Assembly
    skip_assembly               = false
    assemblers                  = 'spades,trinity,megahit'
    // > SPADES
    spades_mode                 = 'rnaviral'
    spades_hmm                  = null
    spades_yml                  = null
    // > MEGAHIT
    // > TRINITY



    // Host references
    genome          = null
    igenomes_base   = 's3://ngi-igenomes/igenomes'
    igenomes_ignore = false

    // MultiQC options
    multiqc_config                  = null
    multiqc_title                   = null
    multiqc_logo                    = null
    max_multiqc_email_size          = '25.MB'
    multiqc_methods_description     = null

    // Boilerplate options
    outdir               = null
    tracedir             = "${params.outdir}/pipeline_info"
    publish_dir_mode     = 'copy'
    email                = null
    email_on_fail        = null
    plaintext_email      = false
    monochrome_logs      = false
    hook_url             = null
    help                 = false
    version              = false
    validate_params      = true
    show_hidden_params   = false
    schema_ignore_params = 'genomes'


    // Config options
    custom_config_version       = 'master'
    custom_config_base          = "https://raw.githubusercontent.com/nf-core/configs/${params.custom_config_version}"
    config_profile_description  = null
    config_profile_contact      = null
    config_profile_url          = null
    config_profile_name         = null


    // Max resource options
    // Defaults only, expecting to be overwritten
    max_memory                  = '128.GB'
    max_cpus                    = 16
    max_time                    = '240.h'

}

// Load base.config by default for all pipelines
includeConfig 'conf/base.config'

// Load nf-core custom profiles from different Institutions
try {
    includeConfig "${params.custom_config_base}/nfcore_custom.config"
} catch (Exception e) {
    System.err.println("WARNING: Could not load nf-core/config profiles: ${params.custom_config_base}/nfcore_custom.config")
}

// Load nf-core/viralgenie custom profiles from different institutions.
// Warning: Uncomment only if a pipeline-specific instititutional config already exists on nf-core/configs!
// try {
//   includeConfig "${params.custom_config_base}/pipeline/viralgenie.config"
// } catch (Exception e) {
//   System.err.println("WARNING: Could not load nf-core/config/viralgenie profiles: ${params.custom_config_base}/pipeline/viralgenie.config")
// }


profiles {
<<<<<<< HEAD
    debug { process.beforeScript    = 'echo $HOSTNAME' }
    conda {
        conda.enabled           = true
        docker.enabled          = false
        singularity.enabled     = false
        podman.enabled          = false
        shifter.enabled         = false
        charliecloud.enabled    = false
    }
    mamba {
        conda.enabled           = true
        conda.useMamba          = true
        docker.enabled          = false
        singularity.enabled     = false
        podman.enabled          = false
        shifter.enabled         = false
        charliecloud.enabled    = false
    }
    docker {
        docker.enabled          = true
        docker.userEmulation    = true
        singularity.enabled     = false
        podman.enabled          = false
        shifter.enabled         = false
        charliecloud.enabled    = false
=======
    debug {
        dumpHashes             = true
        process.beforeScript   = 'echo $HOSTNAME'
        cleanup = false
    }
    conda {
        conda.enabled          = true
        docker.enabled         = false
        singularity.enabled    = false
        podman.enabled         = false
        shifter.enabled        = false
        charliecloud.enabled   = false
        apptainer.enabled      = false
    }
    mamba {
        conda.enabled          = true
        conda.useMamba         = true
        docker.enabled         = false
        singularity.enabled    = false
        podman.enabled         = false
        shifter.enabled        = false
        charliecloud.enabled   = false
        apptainer.enabled      = false
    }
    docker {
        docker.enabled         = true
        docker.registry        = 'quay.io'
        docker.userEmulation   = true
        conda.enabled          = false
        singularity.enabled    = false
        podman.enabled         = false
        shifter.enabled        = false
        charliecloud.enabled   = false
        apptainer.enabled      = false
>>>>>>> 1dde4f06
    }
    arm {
        docker.runOptions   = '-u $(id -u):$(id -g) --platform    =linux/amd64'
    }
    singularity {
<<<<<<< HEAD
        singularity.enabled     = true
        singularity.autoMounts  = true
        docker.enabled          = false
        podman.enabled          = false
        shifter.enabled         = false
        charliecloud.enabled    = false
    }
    podman {
        podman.enabled          = true
        docker.enabled          = false
        singularity.enabled     = false
        shifter.enabled         = false
        charliecloud.enabled    = false
    }
    shifter {
        shifter.enabled         = true
        docker.enabled          = false
        singularity.enabled     = false
        podman.enabled          = false
        charliecloud.enabled    = false
    }
    charliecloud {
        charliecloud.enabled    = true
        docker.enabled          = false
        singularity.enabled     = false
        podman.enabled          = false
        shifter.enabled         = false
=======
        singularity.enabled    = true
        singularity.autoMounts = true
        conda.enabled          = false
        docker.enabled         = false
        podman.enabled         = false
        shifter.enabled        = false
        charliecloud.enabled   = false
        apptainer.enabled      = false
    }
    podman {
        podman.enabled         = true
        podman.registry        = 'quay.io'
        conda.enabled          = false
        docker.enabled         = false
        singularity.enabled    = false
        shifter.enabled        = false
        charliecloud.enabled   = false
        apptainer.enabled      = false
    }
    shifter {
        shifter.enabled        = true
        conda.enabled          = false
        docker.enabled         = false
        singularity.enabled    = false
        podman.enabled         = false
        charliecloud.enabled   = false
        apptainer.enabled      = false
    }
    charliecloud {
        charliecloud.enabled   = true
        conda.enabled          = false
        docker.enabled         = false
        singularity.enabled    = false
        podman.enabled         = false
        shifter.enabled        = false
        apptainer.enabled      = false
    }
    apptainer {
        apptainer.enabled      = true
        conda.enabled          = false
        docker.enabled         = false
        singularity.enabled    = false
        podman.enabled         = false
        shifter.enabled        = false
        charliecloud.enabled   = false
>>>>>>> 1dde4f06
    }
    gitpod {
        executor.name           = 'local'
        executor.cpus           = 16
        executor.memory         = 60.GB
    }
    test      { includeConfig 'conf/test.config'      }
    test_full { includeConfig 'conf/test_full.config' }
}


// Load igenomes.config if required
if (!params.igenomes_ignore) {
    includeConfig 'conf/igenomes.config'
} else {
    params.genomes  = [:]
}


// Export these variables to prevent local Python/R libraries from conflicting with those in the container
// The JULIA depot path has been adjusted to a fixed path `/usr/local/share/julia` that needs to be used for packages in the container.
// See https://apeltzer.github.io/post/03-julia-lang-nextflow/ for details on that. Once we have a common agreement on where to keep Julia packages, this is adjustable.

env {
    PYTHONNOUSERSITE    = 1
    R_PROFILE_USER      = "/.Rprofile"
    R_ENVIRON_USER      = "/.Renviron"
    JULIA_DEPOT_PATH    = "/usr/local/share/julia"
}

// Capture exit codes from upstream processes when piping
process.shell   = ['/bin/bash', '-euo', 'pipefail']

def trace_timestamp     = new java.util.Date().format( 'yyyy-MM-dd_HH-mm-ss')
timeline {
    enabled     = true
    file        = "${params.tracedir}/execution_timeline_${trace_timestamp}.html"
}
report {
    enabled     = true
    file        = "${params.tracedir}/execution_report_${trace_timestamp}.html"
}
trace {
    enabled     = true
    file        = "${params.tracedir}/execution_trace_${trace_timestamp}.txt"
}
dag {
    enabled     = true
    file        = "${params.tracedir}/pipeline_dag_${trace_timestamp}.html"
}

manifest {
    name                = 'nf-core/viralgenie'
    author              = """joon.klaps@kuleuven.be"""
    homePage            = 'https://github.com/nf-core/viralgenie'
    description         = """A pipeline to reconstruct consensus genomes and identify intrahost variants from metagenomic sequencing data or enriched based sequencing data like hybrid capture.  """
    mainScript          = 'main.nf'
    nextflowVersion     = '!>=22.10.1'
    version             = '1.0dev'
    doi                 = ''
}

// Load modules.config for DSL2 module specific options
includeConfig 'conf/modules.config'

// Function to ensure that resource requirements don't go beyond
// a maximum limit
def check_max(obj, type) {
    if (type == 'memory') {
        try {
            if (obj.compareTo(params.max_memory as nextflow.util.MemoryUnit) == 1)
                return params.max_memory as nextflow.util.MemoryUnit
            else
                return obj
        } catch (all) {
            println "   ### ERROR ###   Max memory '${params.max_memory}' is not valid! Using default value: $obj"
            return obj
        }
    } else if (type == 'time') {
        try {
            if (obj.compareTo(params.max_time as nextflow.util.Duration) == 1)
                return params.max_time as nextflow.util.Duration
            else
                return obj
        } catch (all) {
            println "   ### ERROR ###   Max time '${params.max_time}' is not valid! Using default value: $obj"
            return obj
        }
    } else if (type == 'cpus') {
        try {
            return Math.min( obj, params.max_cpus as int )
        } catch (all) {
            println "   ### ERROR ###   Max cpus '${params.max_cpus}' is not valid! Using default value: $obj"
            return obj
        }
    }
}<|MERGE_RESOLUTION|>--- conflicted
+++ resolved
@@ -131,33 +131,6 @@
 
 
 profiles {
-<<<<<<< HEAD
-    debug { process.beforeScript    = 'echo $HOSTNAME' }
-    conda {
-        conda.enabled           = true
-        docker.enabled          = false
-        singularity.enabled     = false
-        podman.enabled          = false
-        shifter.enabled         = false
-        charliecloud.enabled    = false
-    }
-    mamba {
-        conda.enabled           = true
-        conda.useMamba          = true
-        docker.enabled          = false
-        singularity.enabled     = false
-        podman.enabled          = false
-        shifter.enabled         = false
-        charliecloud.enabled    = false
-    }
-    docker {
-        docker.enabled          = true
-        docker.userEmulation    = true
-        singularity.enabled     = false
-        podman.enabled          = false
-        shifter.enabled         = false
-        charliecloud.enabled    = false
-=======
     debug {
         dumpHashes             = true
         process.beforeScript   = 'echo $HOSTNAME'
@@ -192,41 +165,11 @@
         shifter.enabled        = false
         charliecloud.enabled   = false
         apptainer.enabled      = false
->>>>>>> 1dde4f06
     }
     arm {
         docker.runOptions   = '-u $(id -u):$(id -g) --platform    =linux/amd64'
     }
     singularity {
-<<<<<<< HEAD
-        singularity.enabled     = true
-        singularity.autoMounts  = true
-        docker.enabled          = false
-        podman.enabled          = false
-        shifter.enabled         = false
-        charliecloud.enabled    = false
-    }
-    podman {
-        podman.enabled          = true
-        docker.enabled          = false
-        singularity.enabled     = false
-        shifter.enabled         = false
-        charliecloud.enabled    = false
-    }
-    shifter {
-        shifter.enabled         = true
-        docker.enabled          = false
-        singularity.enabled     = false
-        podman.enabled          = false
-        charliecloud.enabled    = false
-    }
-    charliecloud {
-        charliecloud.enabled    = true
-        docker.enabled          = false
-        singularity.enabled     = false
-        podman.enabled          = false
-        shifter.enabled         = false
-=======
         singularity.enabled    = true
         singularity.autoMounts = true
         conda.enabled          = false
@@ -272,7 +215,6 @@
         podman.enabled         = false
         shifter.enabled        = false
         charliecloud.enabled   = false
->>>>>>> 1dde4f06
     }
     gitpod {
         executor.name           = 'local'
