name: nf-core CI
# This workflow runs the pipeline with the minimal test dataset to check that it completes without any syntax errors
on:
  push:
    branches:
      - dev
  pull_request:
  release:
    types: [published]

env:
  NXF_ANSI_LOG: false

concurrency:
  group: "${{ github.workflow }}-${{ github.event.pull_request.number || github.ref }}"
  cancel-in-progress: true

jobs:
  test:
    name: Run pipeline with test data
    # Only run on push if this is the nf-core dev branch (merged PRs)
    if: "${{ github.event_name != 'push' || (github.event_name == 'push' && github.repository == 'nf-core/viralgenie') }}"
    runs-on: ubuntu-latest
    strategy:
      matrix:
        NXF_VER:
          - "23.04.0"
          - "latest-everything"
        VARIANT_CALLER:
          - "bcftools"
          - "ivar"
        CONSENSUS_CALLER:
          - "bcftools"
          - "ivar"
    steps:
      - name: Check out pipeline code
        uses: actions/checkout@v4

      - name: Free some space
        run: |
          sudo rm -rf /usr/share/dotnet
          sudo rm -rf /opt/ghc
          sudo rm -rf "/usr/local/share/boost"

      - name: Free Disk Space (Ubuntu)
        uses: jlumbroso/free-disk-space@v1.3.1

      - name: Install Nextflow
        uses: nf-core/setup-nextflow@v1
        with:
          version: "${{ matrix.NXF_VER }}"

      - name: Run pipeline with small test data with variant caller ${{ matrix.VARIANT_CALLER }} and consensus caller ${{ matrix.CONSENSUS_CALLER }}
        env:
          VARIANT_CALLER: ${{ matrix.VARIANT_CALLER }}
          CONSENSUS_CALLER: ${{ matrix.CONSENSUS_CALLER }}
        run: |
          nextflow run ${GITHUB_WORKSPACE} -profile test,docker --variant_caller ${VARIANT_CALLER} --consensus_caller ${CONSENSUS_CALLER} --outdir ./results --max_cpus 2 --max_memory 4GB

  test-full:
    name: Run complete pipeline with more test data
    # Only run on push if this is the nf-core dev branch (merged PRs)
    if: "${{ github.event_name != 'push' || (github.event_name == 'push' && github.repository == 'nf-core/viralgenie') }}"
    runs-on: ubuntu-latest
    strategy:
      matrix:
        NXF_VER:
          - "23.04.0"
          - "latest-everything"
    steps:
      - name: Check out pipeline code
        uses: actions/checkout@v4

      - name: Free some space
        run: |
          sudo rm -rf /usr/share/dotnet
          sudo rm -rf /opt/ghc
          sudo rm -rf "/usr/local/share/boost"

      - name: Free Disk Space (Ubuntu)
        uses: jlumbroso/free-disk-space@v1.3.1

      - name: Install Nextflow
        uses: nf-core/setup-nextflow@v1
        with:
          version: "${{ matrix.NXF_VER }}"

      - name: Run complete pipeline with more test data
        run: |
          nextflow run ${GITHUB_WORKSPACE} -profile test_full,docker --outdir ./results --max_cpus 4 --max_memory 15GB

  test-umi:
    name: Run pipeline with test umi data
    # Only run on push if this is the nf-core dev branch (merged PRs)
    if: "${{ github.event_name != 'push' || (github.event_name == 'push' && github.repository == 'nf-core/viralgenie') }}"
    runs-on: ubuntu-latest
    strategy:
      matrix:
        NXF_VER:
          - "23.04.0"
          - "latest-everything"
    steps:
      - name: Check out pipeline code
        uses: actions/checkout@v4

      - name: Free some space
        run: |
          sudo rm -rf /usr/share/dotnet
          sudo rm -rf /opt/ghc
          sudo rm -rf "/usr/local/share/boost"

      - name: Free Disk Space (Ubuntu)
        uses: jlumbroso/free-disk-space@v1.3.1

      - name: Install Nextflow
        uses: nf-core/setup-nextflow@v1
        with:
          version: "${{ matrix.NXF_VER }}"

      - name: Run pipeline with umi test data
        run: |
          nextflow run ${GITHUB_WORKSPACE} -profile test_umi,docker --outdir ./results --max_cpus 2 --max_memory 4GB

  test-nothing:
    name: Run pipeline and skip everything
    # Only run on push if this is the nf-core dev branch (merged PRs)
    if: "${{ github.event_name != 'push' || (github.event_name == 'push' && github.repository == 'nf-core/viralgenie') }}"
    runs-on: ubuntu-latest
    strategy:
      matrix:
        NXF_VER:
          - "23.04.0"
          - "latest-everything"
    steps:
      - name: Check out pipeline code
        uses: actions/checkout@v4

      - name: Free some space
        run: |
          sudo rm -rf /usr/share/dotnet
          sudo rm -rf /opt/ghc
          sudo rm -rf "/usr/local/share/boost"

      - name: Free Disk Space (Ubuntu)
        uses: jlumbroso/free-disk-space@v1.3.1

      - name: Install Nextflow
        uses: nf-core/setup-nextflow@v1
        with:
          version: "${{ matrix.NXF_VER }}"

      - name: Run pipeline but skip all steps
        run: |
<<<<<<< HEAD
          nextflow run ${GITHUB_WORKSPACE} -profile test_nothing,docker --outdir ./results --max_cpus 2 --max_memory 4GB
=======
          nextflow run ${GITHUB_WORKSPACE} -profile docker --input ./assets/samplesheets/samplesheet.csv --outdir ./results --max_cpus 2 --max_memory 4GB
>>>>>>> 5edf2d79

  test-fail-mapped:
    name: Run pipeline with test bad mapping constrained reference
    # Only run on push if this is the nf-core dev branch (merged PRs)
    if: "${{ github.event_name != 'push' || (github.event_name == 'push' && github.repository == 'nf-core/viralgenie') }}"
    runs-on: ubuntu-latest
    strategy:
      matrix:
        NXF_VER:
          - "23.04.0"
          - "latest-everything"
    steps:
      - name: Check out pipeline code
        uses: actions/checkout@v4

      - name: Free some space
        run: |
          sudo rm -rf /usr/share/dotnet
          sudo rm -rf /opt/ghc
          sudo rm -rf "/usr/local/share/boost"

      - name: Free Disk Space (Ubuntu)
        uses: jlumbroso/free-disk-space@v1.3.1

      - name: Install Nextflow
        uses: nf-core/setup-nextflow@v1
        with:
          version: "${{ matrix.NXF_VER }}"

      - name: Run pipeline with umi test data
        run: |
          nextflow run ${GITHUB_WORKSPACE} -profile test_fail_mapped,docker --outdir ./results --max_cpus 2 --max_memory 4GB

  test-fail-db:
    name: Run pipeline with test bad database for identifying potential references
    # Only run on push if this is the nf-core dev branch (merged PRs)
    if: "${{ github.event_name != 'push' || (github.event_name == 'push' && github.repository == 'nf-core/viralgenie') }}"
    runs-on: ubuntu-latest
    strategy:
      matrix:
        NXF_VER:
          - "23.04.0"
          - "latest-everything"
    steps:
      - name: Check out pipeline code
        uses: actions/checkout@v4

      - name: Free some space
        run: |
          sudo rm -rf /usr/share/dotnet
          sudo rm -rf /opt/ghc
          sudo rm -rf "/usr/local/share/boost"

      - name: Free Disk Space (Ubuntu)
        uses: jlumbroso/free-disk-space@v1.3.1

      - name: Install Nextflow
        uses: nf-core/setup-nextflow@v1
        with:
          version: "${{ matrix.NXF_VER }}"

      - name: Run pipeline with test data of a bad reference database
        run: |
          nextflow run ${GITHUB_WORKSPACE} -profile test_fail_db,docker --outdir ./results --max_cpus 2 --max_memory 4GB

  test-cluster-methods:
    name: Run pipeline with minimal test data and different cluster methods
    # Only run on push if this is the nf-core dev branch (merged PRs)
    if: "${{ github.event_name != 'push' || (github.event_name == 'push' && github.repository == 'nf-core/viralgenie') }}"
    runs-on: ubuntu-latest
    strategy:
      matrix:
        NXF_VER:
          - "latest-everything"
        CLUSTER_METHOD:
          - "vsearch"
          - "mmseqs-cluster"
          - "mmseqs-linclust"
          - "mash"
          - "vrhyme"
          - "cdhitest"
    steps:
      - name: Check out pipeline code
        uses: actions/checkout@v4

      - name: Free some space
        run: |
          sudo rm -rf /usr/share/dotnet
          sudo rm -rf /opt/ghc
          sudo rm -rf "/usr/local/share/boost"

      - name: Free Disk Space (Ubuntu)
        uses: jlumbroso/free-disk-space@v1.3.1

      - name: Install Nextflow
        uses: nf-core/setup-nextflow@v1
        with:
          version: "${{ matrix.NXF_VER }}"

      - name: Run pipeline with test data and cluster using ${{ matrix.CLUSTER_METHOD }}
        env:
          CLUSTER_METHOD: ${{ matrix.CLUSTER_METHOD }}
        run: |
          nextflow run ${GITHUB_WORKSPACE} -profile test,docker --cluster_method ${CLUSTER_METHOD} --skip_iterative_refinement --skip_variant_calling --outdir ./results --max_cpus 4 --max_memory 15GB<|MERGE_RESOLUTION|>--- conflicted
+++ resolved
@@ -151,11 +151,30 @@
 
       - name: Run pipeline but skip all steps
         run: |
-<<<<<<< HEAD
           nextflow run ${GITHUB_WORKSPACE} -profile test_nothing,docker --outdir ./results --max_cpus 2 --max_memory 4GB
-=======
+
+  test-minimal:
+    name: Run pipeline with minimal input
+    # Only run on push if this is the nf-core dev branch (merged PRs)
+    if: "${{ github.event_name != 'push' || (github.event_name == 'push' && github.repository == 'nf-core/viralgenie') }}"
+    runs-on: ubuntu-latest
+    strategy:
+      matrix:
+        NXF_VER:
+          - "23.04.0"
+          - "latest-everything"
+    steps:
+      - name: Check out pipeline code
+        uses: actions/checkout@v4
+
+      - name: Install Nextflow
+        uses: nf-core/setup-nextflow@v1
+        with:
+          version: "${{ matrix.NXF_VER }}"
+
+      - name: Run pipeline with umi test data
+        run: |
           nextflow run ${GITHUB_WORKSPACE} -profile docker --input ./assets/samplesheets/samplesheet.csv --outdir ./results --max_cpus 2 --max_memory 4GB
->>>>>>> 5edf2d79
 
   test-fail-mapped:
     name: Run pipeline with test bad mapping constrained reference
