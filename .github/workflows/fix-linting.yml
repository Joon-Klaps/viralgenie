name: Fix linting from a comment
on:
  issue_comment:
    types: [created]

jobs:
  fix-linting:
    # Only run if comment is on a PR with the main repo, and if it contains the magic keywords
    if: >
      contains(github.event.comment.html_url, '/pull/') &&
      contains(github.event.comment.body, '@Klaps-bot fix linting') &&
      github.repository == 'Joon-Klaps/viralgenie'
    runs-on: ubuntu-latest
    steps:
<<<<<<< HEAD
      # Use the @Klaps-bot token to check out so we can push later
      - uses: actions/checkout@v4
=======
      # Use the @nf-core-bot token to check out so we can push later
      - uses: actions/checkout@b4ffde65f46336ab88eb53be808477a3936bae11 # v4
>>>>>>> 0183a1f6
        with:
          token: ${{ secrets.KLAPS_BOT_AUTH_TOKEN }}

      # indication that the linting is being fixed
      - name: React on comment
        uses: peter-evans/create-or-update-comment@71345be0265236311c031f5c7866368bd1eff043 # v4
        with:
          comment-id: ${{ github.event.comment.id }}
          reactions: eyes

      # Action runs on the issue comment, so we don't get the PR by default
      # Use the gh cli to check out the PR
      - name: Checkout Pull Request
        run: gh pr checkout ${{ github.event.issue.number }}
        env:
          GITHUB_TOKEN: ${{ secrets.KLAPS_BOT_AUTH_TOKEN }}

      # Install and run pre-commit
      - uses: actions/setup-python@0a5c61591373683505ea898e09a3ea4f39ef2b9c # v5
        with:
          python-version: 3.11

      - name: Install pre-commit
        run: pip install pre-commit

      - name: Run pre-commit
        id: pre-commit
        run: pre-commit run --all-files
        continue-on-error: true

      # indication that the linting has finished
      - name: react if linting finished succesfully
        if: steps.pre-commit.outcome == 'success'
        uses: peter-evans/create-or-update-comment@71345be0265236311c031f5c7866368bd1eff043 # v4
        with:
          comment-id: ${{ github.event.comment.id }}
          reactions: "+1"

      - name: Commit & push changes
        id: commit-and-push
        if: steps.pre-commit.outcome == 'failure'
        run: |
          git config user.name "Klaps-bot"
          git config push.default upstream
          git add .
          git status
          git commit -m "[automated] Fix code linting"
          git push

      - name: react if linting errors were fixed
        id: react-if-fixed
        if: steps.commit-and-push.outcome == 'success'
        uses: peter-evans/create-or-update-comment@71345be0265236311c031f5c7866368bd1eff043 # v4
        with:
          comment-id: ${{ github.event.comment.id }}
          reactions: hooray

      - name: react if linting errors were not fixed
        if: steps.commit-and-push.outcome == 'failure'
        uses: peter-evans/create-or-update-comment@71345be0265236311c031f5c7866368bd1eff043 # v4
        with:
          comment-id: ${{ github.event.comment.id }}
          reactions: confused

      - name: react if linting errors were not fixed
        if: steps.commit-and-push.outcome  == 'failure'
        uses: peter-evans/create-or-update-comment@71345be0265236311c031f5c7866368bd1eff043 # v4
        with:
          issue-number: ${{ github.event.issue.number }}
          body: |
            @${{ github.actor }} I tried to fix the linting errors, but it didn't work. Please fix them manually.
            See [CI log](https://github.com/nf-core/viralgenie/actions/runs/${{ github.run_id }}) for more details.<|MERGE_RESOLUTION|>--- conflicted
+++ resolved
@@ -12,13 +12,9 @@
       github.repository == 'Joon-Klaps/viralgenie'
     runs-on: ubuntu-latest
     steps:
-<<<<<<< HEAD
+
       # Use the @Klaps-bot token to check out so we can push later
-      - uses: actions/checkout@v4
-=======
-      # Use the @nf-core-bot token to check out so we can push later
       - uses: actions/checkout@b4ffde65f46336ab88eb53be808477a3936bae11 # v4
->>>>>>> 0183a1f6
         with:
           token: ${{ secrets.KLAPS_BOT_AUTH_TOKEN }}
 
