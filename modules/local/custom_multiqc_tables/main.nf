process CUSTOM_MULTIQC_TABLES {
    label 'process_single'

    conda "${moduleDir}/environment.yml"
    container "${ workflow.containerEngine == 'singularity' && !task.ext.singularity_pull_docker_container ?
        'oras://community.wave.seqera.io/library/pip_dash_multiqc_pandas:9472df82fedd8448':
        'community.wave.seqera.io/library/pip_dash_multiqc_pandas:1046792731cd7619' }"

    input:
    path clusters_summary_files
    path sample_metadata
    path checkv_files, stageAs: "?/checkv/*"
    path quast_files, stageAs: "?/quast/*"
    path blast_files, stageAs: "?/blast/*"
    path bed_files, stageAs: "?/bed/*"
    path mapping_constrains
    path anno_files, stageAs: "?/annotation/*"
<<<<<<< HEAD
    path clusters_tsv, stageAs: "?/clusters/*"
=======
    path screen_files, stageAs: "?/screen/*"
>>>>>>> a531e151
    path multiqc_dir
    path comment_headers
    path custom_table_headers

    output:
<<<<<<< HEAD
    path("summary_clusters_mqc.tsv")          , emit: summary_clusters_mqc  , optional: true
    path("sample_metadata_mqc.tsv")           , emit: sample_metadata_mqc   , optional: true
    path("contigs_overview_mqc.tsv")          , emit: contigs_overview_mqc  , optional: true
    path("summary_checkv_mqc.tsv")            , emit: summary_checkv_mqc    , optional: true
    path("summary_quast_mqc.tsv")             , emit: summary_quast_mqc     , optional: true
    path("summary_blast_mqc.tsv")             , emit: summary_blast_mqc     , optional: true
    path("summary_anno_mqc.tsv")              , emit: summary_anno_mqc      , optional: true
    path("clusters_barchart.tsv")             , emit: clusters_barchart_mqc , optional: true
    path("contig_custom_table_mqc.html")      , emit: contig_html           , optional: true
    path("constrain_custom_table_mqc.html")   , emit: mapping_constrains_mqc, optional: true
    path("mapping_constrains_summary_mqc.tsv"), emit: constrains_summary_mqc, optional: true
=======
    path("summary_clusters_mqc.tsv")          , emit: summary_clusters_mqc   , optional: true
    path("sample_metadata_mqc.tsv")           , emit: sample_metadata_mqc    , optional: true
    path("contigs_overview_mqc.tsv")          , emit: contigs_overview_mqc   , optional: true
    path("summary_checkv_mqc.tsv")            , emit: summary_checkv_mqc     , optional: true
    path("summary_quast_mqc.tsv")             , emit: summary_quast_mqc      , optional: true
    path("summary_blast_mqc.tsv")             , emit: summary_blast_mqc      , optional: true
    path("summary_anno_mqc.tsv")              , emit: summary_anno_mqc       , optional: true
    path("mapping_constrains_mqc.tsv")        , emit: mapping_constrains_mqc , optional: true
    path("mapping_constrains_summary_mqc.tsv"), emit: constrains_summary_mqc , optional: true
>>>>>>> a531e151
    path "versions.yml"                       , emit: versions

    when:
    task.ext.when == null || task.ext.when

    script:
    def args = task.ext.args ?: ''
    def clusters_summary_files = clusters_summary_files ? "--clusters_summary ${clusters_summary_files}" : ''
    def sample_metadata        = sample_metadata        ? "--sample_metadata ${sample_metadata}"         : ''
    def checkv_files           = checkv_files           ? "--checkv_files ${checkv_files}"               : ''
    def quast_files            = quast_files            ? "--quast_files ${quast_files}"                 : ''
    def blast_files            = blast_files            ? "--blast_files ${blast_files}"                 : ''
    def annotation_files       = anno_files             ? "--annotation_files ${anno_files}"             : ''
    def bed_files              = bed_files              ? "--bed_files ${bed_files}"                     : ''
    def clusters_files         = clusters_tsv           ? "--clusters_files ${clusters_tsv}"             : ''
    def mapping_constrains     = mapping_constrains     ? "--mapping_constrains ${mapping_constrains}"   : ''
    def screen_files           = screen_files           ? "--screen_files ${screen_files}"               : ''
    def multiqc_dir            = multiqc_dir            ? "--multiqc_dir ${multiqc_dir}"                 : ''
    def comment_headers        = comment_headers        ? "--comment_dir ${comment_headers}"             : ''
    def custom_table_headers   = custom_table_headers   ? "--table_headers ${custom_table_headers}"      : ''

    """
    custom_multiqc_tables.py \\
        $args \\
        $clusters_summary_files \\
        $sample_metadata \\
        $checkv_files \\
        $quast_files \\
        $blast_files \\
        $bed_files \\
        $clusters_files \\
        $mapping_constrains \\
        $annotation_files \\
        $screen_files\\
        $comment_headers \\
        $custom_table_headers \\
        $multiqc_dir


    cat <<-END_VERSIONS > versions.yml
    "${task.process}":
        python: \$(python --version | sed 's/Python //g')
        pandas: \$(pip show pandas | grep Version | sed 's/Version: //g')
        yaml: \$(pip show pyyaml | grep Version | sed 's/Version: //g')
        plotly: \$(pip show plotly | grep Version | sed 's/Version: //g')
    END_VERSIONS
    """

    stub:
    def args = task.ext.args ?: ''
    def prefix = task.ext.prefix ?: "${meta.id}"
    """
    touch cluster_summary_mqc.tsv
    touch sample_metadata_mqc.tsv

    cat <<-END_VERSIONS > versions.yml
    "${task.process}":
        python: \$(python --version | sed 's/Python //g')
        pandas: \$(pip show pandas | grep Version | sed 's/Version: //g')
        yaml: \$(pip show pyyaml | grep Version | sed 's/Version: //g')
        plotly: \$(pip show plotly | grep Version | sed 's/Version: //g')
    END_VERSIONS
    """
}<|MERGE_RESOLUTION|>--- conflicted
+++ resolved
@@ -15,17 +15,14 @@
     path bed_files, stageAs: "?/bed/*"
     path mapping_constrains
     path anno_files, stageAs: "?/annotation/*"
-<<<<<<< HEAD
     path clusters_tsv, stageAs: "?/clusters/*"
-=======
     path screen_files, stageAs: "?/screen/*"
->>>>>>> a531e151
     path multiqc_dir
     path comment_headers
     path custom_table_headers
 
     output:
-<<<<<<< HEAD
+
     path("summary_clusters_mqc.tsv")          , emit: summary_clusters_mqc  , optional: true
     path("sample_metadata_mqc.tsv")           , emit: sample_metadata_mqc   , optional: true
     path("contigs_overview_mqc.tsv")          , emit: contigs_overview_mqc  , optional: true
@@ -36,18 +33,8 @@
     path("clusters_barchart.tsv")             , emit: clusters_barchart_mqc , optional: true
     path("contig_custom_table_mqc.html")      , emit: contig_html           , optional: true
     path("constrain_custom_table_mqc.html")   , emit: mapping_constrains_mqc, optional: true
-    path("mapping_constrains_summary_mqc.tsv"), emit: constrains_summary_mqc, optional: true
-=======
-    path("summary_clusters_mqc.tsv")          , emit: summary_clusters_mqc   , optional: true
-    path("sample_metadata_mqc.tsv")           , emit: sample_metadata_mqc    , optional: true
-    path("contigs_overview_mqc.tsv")          , emit: contigs_overview_mqc   , optional: true
-    path("summary_checkv_mqc.tsv")            , emit: summary_checkv_mqc     , optional: true
-    path("summary_quast_mqc.tsv")             , emit: summary_quast_mqc      , optional: true
-    path("summary_blast_mqc.tsv")             , emit: summary_blast_mqc      , optional: true
-    path("summary_anno_mqc.tsv")              , emit: summary_anno_mqc       , optional: true
     path("mapping_constrains_mqc.tsv")        , emit: mapping_constrains_mqc , optional: true
     path("mapping_constrains_summary_mqc.tsv"), emit: constrains_summary_mqc , optional: true
->>>>>>> a531e151
     path "versions.yml"                       , emit: versions
 
     when:
