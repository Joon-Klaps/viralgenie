--- conflicted
+++ resolved
@@ -5,11 +5,7 @@
     conda "bioconda::multiqc=1.14"
     container "${ workflow.containerEngine == 'singularity' && !task.ext.singularity_pull_docker_container ?
         'https://depot.galaxyproject.org/singularity/multiqc:1.14--pyhdfd78af_0' :
-<<<<<<< HEAD
-        'biocontainers/multiqc:1.14--pyhdfd78af_0' }"
-=======
         'quay.io/biocontainers/multiqc:1.14--pyhdfd78af_0' }"
->>>>>>> ed60c0fe
 
     input:
     path versions
