//
// This file holds several functions specific to the workflow/viralgenie.nf in the nf-core/viralgenie pipeline
//

import nextflow.Nextflow
import groovy.text.SimpleTemplateEngine

class WorkflowViralgenie {

    //
    // Check and validate parameters
    //
<<<<<<< HEAD
    public static void initialise(params, log, valid_params) {

        if (!valid_params['trim_tool'].contains(params.trim_tool)) {
            Nextflow.error("Please specify a valid trimming tool: 'fastp' or 'trimmomatic' not ${params.trim_tool}.")
        }
        //check if all values of assembler are in valid_params.assemblers
        if (params.assemblers) {
            for (assembler in params.assemblers.split(',').collect{ it.trim().toLowerCase() }) {
                if (!(assembler in valid_params['assemblers'])) {
                    Nextflow.error("${assembler} is not a valid assembler. Please choose from ${valid_params['assemblers'].join(', ')}")
                }
            }
        }
        if (!valid_params['spades_modes'].contains(params.spades_mode)) {
            Nextflow.error("${params.spades_modes} is not a valid spades mode. Please choose from ${valid_params['spades_mode'].join(', ')}")
        }
        if (!valid_params['cluster_method'].contains(params.cluster_method)) {
            Nextflow.error("${params.cluster_method} is not a valid cluster mode. Please choose from ${valid_params['cluster_method'].join(', ')}")
=======
    public static void initialise(params, log) {

        genomeExistsError(params, log)


        if (!params.fasta) {
            Nextflow.error "Genome fasta file not specified with e.g. '--fasta genome.fa' or via a detectable config file."
>>>>>>> ed60c0fe
        }
    }

    //
    // Get workflow summary for MultiQC
    //
    public static String paramsSummaryMultiqc(workflow, summary) {
        String summary_section = ''
        for (group in summary.keySet()) {
            def group_params = summary.get(group)  // This gets the parameters of that particular group
            if (group_params) {
                summary_section += "    <p style=\"font-size:110%\"><b>$group</b></p>\n"
                summary_section += "    <dl class=\"dl-horizontal\">\n"
                for (param in group_params.keySet()) {
                    summary_section += "        <dt>$param</dt><dd><samp>${group_params.get(param) ?: '<span style=\"color:#999999;\">N/A</a>'}</samp></dd>\n"
                }
                summary_section += "    </dl>\n"
            }
        }

        String yaml_file_text  = "id: '${workflow.manifest.name.replace('/','-')}-summary'\n"
        yaml_file_text        += "description: ' - this information is collected when the pipeline is started.'\n"
        yaml_file_text        += "section_name: '${workflow.manifest.name} Workflow Summary'\n"
        yaml_file_text        += "section_href: 'https://github.com/${workflow.manifest.name}'\n"
        yaml_file_text        += "plot_type: 'html'\n"
        yaml_file_text        += "data: |\n"
        yaml_file_text        += "${summary_section}"
        return yaml_file_text
    }

    //
    // Generate methods description for MultiQC
    //

    public static String toolCitationText(params) {

        // TODO Optionally add in-text citation tools to this list.
        // Can use ternary operators to dynamically construct based conditions, e.g. params["run_xyz"] ? "Tool (Foo et al. 2023)" : "",
        // Uncomment function in methodsDescriptionText to render in MultiQC report
        def citation_text = [
                "Tools used in the workflow included:",
                "FastQC (Andrews 2010),",
                "MultiQC (Ewels et al. 2016)",
                "."
            ].join(' ').trim()

        return citation_text
    }

    public static String toolBibliographyText(params) {

        // TODO Optionally add bibliographic entries to this list.
        // Can use ternary operators to dynamically construct based conditions, e.g. params["run_xyz"] ? "<li>Author (2023) Pub name, Journal, DOI</li>" : "",
        // Uncomment function in methodsDescriptionText to render in MultiQC report
        def reference_text = [
                "<li>Andrews S, (2010) FastQC, URL: https://www.bioinformatics.babraham.ac.uk/projects/fastqc/).</li>",
                "<li>Ewels, P., Magnusson, M., Lundin, S., & Käller, M. (2016). MultiQC: summarize analysis results for multiple tools and samples in a single report. Bioinformatics , 32(19), 3047–3048. doi: /10.1093/bioinformatics/btw354</li>"
            ].join(' ').trim()

        return reference_text
    }

    public static String methodsDescriptionText(run_workflow, mqc_methods_yaml, params) {
        // Convert  to a named map so can be used as with familar NXF ${workflow} variable syntax in the MultiQC YML file
        def meta = [:]
        meta.workflow = run_workflow.toMap()
        meta["manifest_map"] = run_workflow.manifest.toMap()

        // Pipeline DOI
        meta["doi_text"] = meta.manifest_map.doi ? "(doi: <a href=\'https://doi.org/${meta.manifest_map.doi}\'>${meta.manifest_map.doi}</a>)" : ""
        meta["nodoi_text"] = meta.manifest_map.doi ? "": "<li>If available, make sure to update the text to include the Zenodo DOI of version of the pipeline used. </li>"

        // Tool references
        meta["tool_citations"] = ""
        meta["tool_bibliography"] = ""

        // TODO Only uncomment below if logic in toolCitationText/toolBibliographyText has been filled!
        //meta["tool_citations"] = toolCitationText(params).replaceAll(", \\.", ".").replaceAll("\\. \\.", ".").replaceAll(", \\.", ".")
        //meta["tool_bibliography"] = toolBibliographyText(params)


        def methods_text = mqc_methods_yaml.text

        def engine =  new SimpleTemplateEngine()
        def description_html = engine.createTemplate(methods_text).make(meta)

        return description_html
<<<<<<< HEAD
=======
    }

    //
    // Exit pipeline if incorrect --genome key provided
    //
    private static void genomeExistsError(params, log) {
        if (params.genomes && params.genome && !params.genomes.containsKey(params.genome)) {
            def error_string = "~~~~~~~~~~~~~~~~~~~~~~~~~~~~~~~~~~~~~~~~~~~~~~~~~~~~~~~~~~~~~~~~~~~~~~~~~~~~~\n" +
                "  Genome '${params.genome}' not found in any config files provided to the pipeline.\n" +
                "  Currently, the available genome keys are:\n" +
                "  ${params.genomes.keySet().join(", ")}\n" +
                "~~~~~~~~~~~~~~~~~~~~~~~~~~~~~~~~~~~~~~~~~~~~~~~~~~~~~~~~~~~~~~~~~~~~~~~~~~~~~~~~~~~"
            Nextflow.error(error_string)
        }
>>>>>>> ed60c0fe
    }
}<|MERGE_RESOLUTION|>--- conflicted
+++ resolved
@@ -10,9 +10,13 @@
     //
     // Check and validate parameters
     //
-<<<<<<< HEAD
-    public static void initialise(params, log, valid_params) {
+    public static void initialise(params, log) {
 
+        genomeExistsError(params, log)
+
+
+        if (!params.fasta) {
+            Nextflow.error "Genome fasta file not specified with e.g. '--fasta genome.fa' or via a detectable config file."
         if (!valid_params['trim_tool'].contains(params.trim_tool)) {
             Nextflow.error("Please specify a valid trimming tool: 'fastp' or 'trimmomatic' not ${params.trim_tool}.")
         }
@@ -29,15 +33,6 @@
         }
         if (!valid_params['cluster_method'].contains(params.cluster_method)) {
             Nextflow.error("${params.cluster_method} is not a valid cluster mode. Please choose from ${valid_params['cluster_method'].join(', ')}")
-=======
-    public static void initialise(params, log) {
-
-        genomeExistsError(params, log)
-
-
-        if (!params.fasta) {
-            Nextflow.error "Genome fasta file not specified with e.g. '--fasta genome.fa' or via a detectable config file."
->>>>>>> ed60c0fe
         }
     }
 
@@ -125,8 +120,6 @@
         def description_html = engine.createTemplate(methods_text).make(meta)
 
         return description_html
-<<<<<<< HEAD
-=======
     }
 
     //
@@ -141,6 +134,5 @@
                 "~~~~~~~~~~~~~~~~~~~~~~~~~~~~~~~~~~~~~~~~~~~~~~~~~~~~~~~~~~~~~~~~~~~~~~~~~~~~~~~~~~~"
             Nextflow.error(error_string)
         }
->>>>>>> ed60c0fe
     }
 }