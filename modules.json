{
    "name": "Joon-Klaps/viralgenie",
    "homePage": "https://github.com/Joon-Klaps/viralgenie",
    "repos": {
        "https://github.com/nf-core/modules.git": {
            "modules": {
                "nf-core": {
                    "bbmap/bbduk": {
                        "branch": "master",
                        "git_sha": "3f5420aa22e00bd030a2556dfdffc9e164ec0ec5",
                        "installed_by": ["modules"]
                    },
                    "bcftools/consensus": {
                        "branch": "master",
                        "git_sha": "3f5420aa22e00bd030a2556dfdffc9e164ec0ec5",
                        "installed_by": ["modules"]
                    },
                    "bcftools/filter": {
                        "branch": "master",
                        "git_sha": "3f5420aa22e00bd030a2556dfdffc9e164ec0ec5",
                        "installed_by": ["modules"]
                    },
                    "bcftools/mpileup": {
                        "branch": "master",
                        "git_sha": "3f5420aa22e00bd030a2556dfdffc9e164ec0ec5",
                        "installed_by": ["modules"]
                    },
                    "bcftools/norm": {
                        "branch": "master",
                        "git_sha": "3f5420aa22e00bd030a2556dfdffc9e164ec0ec5",
                        "installed_by": ["modules"]
                    },
                    "bcftools/sort": {
                        "branch": "master",
                        "git_sha": "3f5420aa22e00bd030a2556dfdffc9e164ec0ec5",
                        "installed_by": ["modules"]
                    },
                    "bcftools/stats": {
                        "branch": "master",
                        "git_sha": "3f5420aa22e00bd030a2556dfdffc9e164ec0ec5",
                        "installed_by": ["modules"]
                    },
                    "bedtools/maskfasta": {
                        "branch": "master",
                        "git_sha": "3f5420aa22e00bd030a2556dfdffc9e164ec0ec5",
                        "installed_by": ["modules"]
                    },
                    "bedtools/merge": {
                        "branch": "master",
                        "git_sha": "3f5420aa22e00bd030a2556dfdffc9e164ec0ec5",
                        "installed_by": ["modules"]
                    },
                    "blast/blastn": {
                        "branch": "master",
                        "git_sha": "3f5420aa22e00bd030a2556dfdffc9e164ec0ec5",
                        "installed_by": ["modules"]
                    },
                    "blast/makeblastdb": {
                        "branch": "master",
                        "git_sha": "3f5420aa22e00bd030a2556dfdffc9e164ec0ec5",
                        "installed_by": ["modules"]
                    },
                    "bowtie2/align": {
                        "branch": "master",
                        "git_sha": "1fea64f5132a813ec97c1c6d3a74e0aee7142b6d",
                        "installed_by": ["modules"]
                    },
                    "bowtie2/build": {
                        "branch": "master",
                        "git_sha": "1fea64f5132a813ec97c1c6d3a74e0aee7142b6d",
                        "installed_by": ["modules"]
                    },
                    "bracken/bracken": {
                        "branch": "master",
                        "git_sha": "3f5420aa22e00bd030a2556dfdffc9e164ec0ec5",
                        "installed_by": ["modules"]
                    },
                    "bwamem2/index": {
                        "branch": "master",
                        "git_sha": "3f5420aa22e00bd030a2556dfdffc9e164ec0ec5",
                        "installed_by": ["modules"]
                    },
                    "bwamem2/mem": {
                        "branch": "master",
                        "git_sha": "3f5420aa22e00bd030a2556dfdffc9e164ec0ec5",
                        "installed_by": ["modules"]
                    },
                    "cat/cat": {
                        "branch": "master",
                        "git_sha": "3f5420aa22e00bd030a2556dfdffc9e164ec0ec5",
                        "installed_by": ["modules"]
                    },
                    "cdhit/cdhitest": {
                        "branch": "master",
                        "git_sha": "3f5420aa22e00bd030a2556dfdffc9e164ec0ec5",
                        "installed_by": ["modules"]
                    },
                    "checkv/downloaddatabase": {
                        "branch": "master",
                        "git_sha": "3f5420aa22e00bd030a2556dfdffc9e164ec0ec5",
                        "installed_by": ["modules"]
                    },
                    "checkv/endtoend": {
                        "branch": "master",
                        "git_sha": "3f5420aa22e00bd030a2556dfdffc9e164ec0ec5",
                        "installed_by": ["modules"]
                    },
                    "custom/dumpsoftwareversions": {
                        "branch": "master",
                        "git_sha": "bba7e362e4afead70653f84d8700588ea28d0f9e",
                        "installed_by": ["modules"]
                    },
                    "emboss/cons": {
                        "branch": "master",
                        "git_sha": "3f5420aa22e00bd030a2556dfdffc9e164ec0ec5",
                        "installed_by": ["modules"]
                    },
                    "fastp": {
                        "branch": "master",
                        "git_sha": "3f5420aa22e00bd030a2556dfdffc9e164ec0ec5",
                        "installed_by": ["fastq_fastqc_umitools_fastp"]
                    },
                    "fastqc": {
                        "branch": "master",
                        "git_sha": "3f5420aa22e00bd030a2556dfdffc9e164ec0ec5",
                        "installed_by": ["fastq_fastqc_umitools_fastp"]
                    },
                    "gunzip": {
                        "branch": "master",
                        "git_sha": "3f5420aa22e00bd030a2556dfdffc9e164ec0ec5",
                        "installed_by": ["modules"]
                    },
                    "ivar/consensus": {
                        "branch": "master",
                        "git_sha": "3f5420aa22e00bd030a2556dfdffc9e164ec0ec5",
                        "installed_by": ["modules"]
                    },
                    "ivar/variants": {
                        "branch": "master",
                        "git_sha": "3f5420aa22e00bd030a2556dfdffc9e164ec0ec5",
                        "installed_by": ["modules"]
                    },
                    "kaiju/kaiju": {
                        "branch": "master",
                        "git_sha": "3f5420aa22e00bd030a2556dfdffc9e164ec0ec5",
                        "installed_by": ["modules"]
                    },
                    "kaiju/kaiju2table": {
                        "branch": "master",
                        "git_sha": "3f5420aa22e00bd030a2556dfdffc9e164ec0ec5",
                        "installed_by": ["modules"]
                    },
                    "kraken2/kraken2": {
                        "branch": "master",
                        "git_sha": "d6549f46c3c1c3fe3def110f3d18059a68a65cc6",
                        "installed_by": ["modules"]
                    },
                    "mafft": {
                        "branch": "master",
                        "git_sha": "c0a22acfb0accdf8ab3ea4f755a4865d538dc53f",
                        "installed_by": ["modules"]
                    },
                    "megahit": {
                        "branch": "master",
                        "git_sha": "3f5420aa22e00bd030a2556dfdffc9e164ec0ec5",
                        "installed_by": ["modules"]
                    },
<<<<<<< HEAD
                    "mmseqs/createdb": {
                        "branch": "master",
                        "git_sha": "18a43d316b6fd683dc2346867b42882b99811cfd",
                        "installed_by": ["modules"]
                    },
                    "mmseqs/createtsv": {
                        "branch": "master",
                        "git_sha": "151460db852d636979d9ff3ee631e2268060d4c3",
                        "installed_by": ["modules"]
                    },
                    "mmseqs/linclust": {
                        "branch": "master",
                        "git_sha": "151460db852d636979d9ff3ee631e2268060d4c3",
                        "installed_by": ["modules"]
                    },
                    "multiqc": {
=======
                    "mosdepth": {
>>>>>>> c7a98637
                        "branch": "master",
                        "git_sha": "1537442a7be4a78efa3d1ff700a923c627bbda5d",
                        "installed_by": ["modules"]
                    },
                    "multiqc": {
                        "branch": "master",
                        "git_sha": "1537442a7be4a78efa3d1ff700a923c627bbda5d",
                        "installed_by": ["modules"]
                    },
                    "muscle": {
                        "branch": "master",
                        "git_sha": "3f5420aa22e00bd030a2556dfdffc9e164ec0ec5",
                        "installed_by": ["modules"]
                    },
                    "picard/collectmultiplemetrics": {
                        "branch": "master",
                        "git_sha": "20b0918591d4ba20047d7e13e5094bcceba81447",
                        "installed_by": ["modules"]
                    },
                    "picard/markduplicates": {
                        "branch": "master",
                        "git_sha": "20b0918591d4ba20047d7e13e5094bcceba81447",
                        "installed_by": ["modules"]
                    },
                    "quast": {
                        "branch": "master",
                        "git_sha": "3f5420aa22e00bd030a2556dfdffc9e164ec0ec5",
                        "installed_by": ["modules"]
                    },
                    "samtools/faidx": {
                        "branch": "master",
                        "git_sha": "3f5420aa22e00bd030a2556dfdffc9e164ec0ec5",
                        "installed_by": ["modules"]
                    },
                    "samtools/flagstat": {
                        "branch": "master",
                        "git_sha": "63e817de8c617131447192ab2c4e70b4ed4071f7",
                        "installed_by": ["bam_stats_samtools"]
                    },
                    "samtools/idxstats": {
                        "branch": "master",
                        "git_sha": "63e817de8c617131447192ab2c4e70b4ed4071f7",
                        "installed_by": ["bam_stats_samtools"]
                    },
                    "samtools/index": {
                        "branch": "master",
                        "git_sha": "5394565c5fe4c760e5b35977ec7607c62e81d1f8",
                        "installed_by": ["modules"]
                    },
                    "samtools/sort": {
                        "branch": "master",
                        "git_sha": "3f5420aa22e00bd030a2556dfdffc9e164ec0ec5",
                        "installed_by": ["modules"]
                    },
                    "samtools/stats": {
                        "branch": "master",
                        "git_sha": "3f5420aa22e00bd030a2556dfdffc9e164ec0ec5",
                        "installed_by": ["bam_stats_samtools", "modules"]
                    },
                    "seqkit/grep": {
                        "branch": "master",
                        "git_sha": "3f5420aa22e00bd030a2556dfdffc9e164ec0ec5",
                        "installed_by": ["modules"]
                    },
                    "spades": {
                        "branch": "master",
                        "git_sha": "3f5420aa22e00bd030a2556dfdffc9e164ec0ec5",
                        "installed_by": ["modules"]
                    },
                    "tabix/tabix": {
                        "branch": "master",
                        "git_sha": "3f5420aa22e00bd030a2556dfdffc9e164ec0ec5",
                        "installed_by": ["modules"]
                    },
                    "trimmomatic": {
                        "branch": "master",
                        "git_sha": "3f5420aa22e00bd030a2556dfdffc9e164ec0ec5",
                        "installed_by": ["modules"]
                    },
                    "trinity": {
                        "branch": "master",
                        "git_sha": "3f5420aa22e00bd030a2556dfdffc9e164ec0ec5",
                        "installed_by": ["modules"]
                    },
                    "umitools/dedup": {
                        "branch": "master",
                        "git_sha": "3f5420aa22e00bd030a2556dfdffc9e164ec0ec5",
                        "installed_by": ["modules"]
                    },
                    "umitools/extract": {
                        "branch": "master",
                        "git_sha": "3f5420aa22e00bd030a2556dfdffc9e164ec0ec5",
                        "installed_by": ["fastq_fastqc_umitools_fastp"]
                    },
                    "untar": {
                        "branch": "master",
                        "git_sha": "3f5420aa22e00bd030a2556dfdffc9e164ec0ec5",
                        "installed_by": ["modules"]
                    },
                    "vsearch/cluster": {
                        "branch": "master",
                        "git_sha": "3f5420aa22e00bd030a2556dfdffc9e164ec0ec5",
                        "installed_by": ["modules"]
                    }
                }
            },
            "subworkflows": {
                "nf-core": {
                    "bam_stats_samtools": {
                        "branch": "master",
                        "git_sha": "0da36ce43056d68253d3c422c7137223ac6d3c3a",
                        "installed_by": ["subworkflows"]
                    },
                    "fastq_fastqc_umitools_fastp": {
                        "branch": "master",
                        "git_sha": "cfd937a668919d948f6fcbf4218e79de50c2f36f",
                        "installed_by": ["subworkflows"]
                    }
                }
            }
        }
    }
}<|MERGE_RESOLUTION|>--- conflicted
+++ resolved
@@ -165,7 +165,6 @@
                         "git_sha": "3f5420aa22e00bd030a2556dfdffc9e164ec0ec5",
                         "installed_by": ["modules"]
                     },
-<<<<<<< HEAD
                     "mmseqs/createdb": {
                         "branch": "master",
                         "git_sha": "18a43d316b6fd683dc2346867b42882b99811cfd",
@@ -181,10 +180,7 @@
                         "git_sha": "151460db852d636979d9ff3ee631e2268060d4c3",
                         "installed_by": ["modules"]
                     },
-                    "multiqc": {
-=======
                     "mosdepth": {
->>>>>>> c7a98637
                         "branch": "master",
                         "git_sha": "1537442a7be4a78efa3d1ff700a923c627bbda5d",
                         "installed_by": ["modules"]
