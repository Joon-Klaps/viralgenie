{
    "name": "Joon-Klaps/viralgenie",
    "homePage": "https://github.com/Joon-Klaps/viralgenie",
    "repos": {
        "https://github.com/nf-core/modules.git": {
            "modules": {
                "nf-core": {
                    "bbmap/bbduk": {
                        "branch": "master",
                        "git_sha": "3f5420aa22e00bd030a2556dfdffc9e164ec0ec5",
                        "installed_by": ["modules"]
                    },
                    "bcftools/consensus": {
                        "branch": "master",
                        "git_sha": "44096c08ffdbc694f5f92ae174ea0f7ba0f37e09",
                        "installed_by": ["modules"]
                    },
                    "bcftools/filter": {
                        "branch": "master",
                        "git_sha": "44096c08ffdbc694f5f92ae174ea0f7ba0f37e09",
                        "installed_by": ["modules"]
                    },
                    "bcftools/mpileup": {
                        "branch": "master",
                        "git_sha": "44096c08ffdbc694f5f92ae174ea0f7ba0f37e09",
                        "installed_by": ["modules"]
                    },
                    "bcftools/norm": {
                        "branch": "master",
                        "git_sha": "44096c08ffdbc694f5f92ae174ea0f7ba0f37e09",
                        "installed_by": ["modules"]
                    },
                    "bcftools/sort": {
                        "branch": "master",
                        "git_sha": "44096c08ffdbc694f5f92ae174ea0f7ba0f37e09",
                        "installed_by": ["modules"]
                    },
                    "bcftools/stats": {
                        "branch": "master",
                        "git_sha": "44096c08ffdbc694f5f92ae174ea0f7ba0f37e09",
                        "installed_by": ["modules"]
                    },
                    "bedtools/maskfasta": {
                        "branch": "master",
                        "git_sha": "3b248b84694d1939ac4bb33df84bf6233a34d668",
                        "installed_by": ["modules"],
                        "patch": "modules/nf-core/bedtools/maskfasta/bedtools-maskfasta.diff"
                    },
                    "bedtools/merge": {
                        "branch": "master",
                        "git_sha": "3b248b84694d1939ac4bb33df84bf6233a34d668",
                        "installed_by": ["modules"]
                    },
                    "blast/blastn": {
                        "branch": "master",
                        "git_sha": "209e5a3e2753c5e628736a662c877c20f341ee15",
                        "installed_by": ["modules"]
                    },
                    "blast/makeblastdb": {
                        "branch": "master",
                        "git_sha": "a01c66c96e0bc610ad126e7adc4a94cd4acd1b48",
                        "installed_by": ["modules"]
                    },
                    "bowtie2/align": {
                        "branch": "master",
                        "git_sha": "1fea64f5132a813ec97c1c6d3a74e0aee7142b6d",
                        "installed_by": ["modules"]
                    },
                    "bowtie2/build": {
                        "branch": "master",
                        "git_sha": "1fea64f5132a813ec97c1c6d3a74e0aee7142b6d",
                        "installed_by": ["modules"]
                    },
                    "bracken/bracken": {
                        "branch": "master",
                        "git_sha": "3f5420aa22e00bd030a2556dfdffc9e164ec0ec5",
                        "installed_by": ["modules"]
                    },
                    "bwamem2/index": {
                        "branch": "master",
                        "git_sha": "3f5420aa22e00bd030a2556dfdffc9e164ec0ec5",
                        "installed_by": ["modules"]
                    },
                    "bwamem2/mem": {
                        "branch": "master",
                        "git_sha": "a64788f5ad388f1d2ac5bd5f1f3f8fc81476148c",
                        "installed_by": ["modules"]
                    },
                    "cat/cat": {
                        "branch": "master",
                        "git_sha": "3f5420aa22e00bd030a2556dfdffc9e164ec0ec5",
                        "installed_by": ["modules"]
                    },
                    "cdhit/cdhitest": {
                        "branch": "master",
                        "git_sha": "3f5420aa22e00bd030a2556dfdffc9e164ec0ec5",
                        "installed_by": ["modules"],
                        "patch": "modules/nf-core/cdhit/cdhitest/cdhit-cdhitest.diff"
                    },
                    "checkv/downloaddatabase": {
                        "branch": "master",
                        "git_sha": "56cf5a89c2646ad50195635cf18df4028a6928ce",
                        "installed_by": ["modules"]
                    },
                    "checkv/endtoend": {
                        "branch": "master",
                        "git_sha": "3f5420aa22e00bd030a2556dfdffc9e164ec0ec5",
                        "installed_by": ["modules"]
                    },
                    "custom/dumpsoftwareversions": {
                        "branch": "master",
                        "git_sha": "8ec825f465b9c17f9d83000022995b4f7de6fe93",
                        "installed_by": ["modules"]
                    },
                    "emboss/cons": {
                        "branch": "master",
                        "git_sha": "3f5420aa22e00bd030a2556dfdffc9e164ec0ec5",
                        "installed_by": ["modules"]
                    },
                    "fastp": {
                        "branch": "master",
                        "git_sha": "c9488585ce7bd35ccd2a30faa2371454c8112fb9",
                        "installed_by": ["fastq_fastqc_umitools_fastp"]
                    },
                    "fastqc": {
                        "branch": "master",
                        "git_sha": "c9488585ce7bd35ccd2a30faa2371454c8112fb9",
<<<<<<< HEAD
=======
                        "installed_by": ["fastq_fastqc_umitools_fastp"]
                    },
                    "gunzip": {
                        "branch": "master",
                        "git_sha": "3a5fef109d113b4997c9822198664ca5f2716208",
                        "installed_by": ["modules"]
                    },
                    "ivar/consensus": {
                        "branch": "master",
                        "git_sha": "3f5420aa22e00bd030a2556dfdffc9e164ec0ec5",
                        "installed_by": ["modules"],
                        "patch": "modules/nf-core/ivar/consensus/ivar-consensus.diff"
                    },
                    "ivar/variants": {
                        "branch": "master",
                        "git_sha": "3f5420aa22e00bd030a2556dfdffc9e164ec0ec5",
                        "installed_by": ["modules"],
                        "patch": "modules/nf-core/ivar/variants/ivar-variants.diff"
                    },
                    "kaiju/kaiju": {
                        "branch": "master",
                        "git_sha": "3db50674956b1fb3741a44eb917458d788a50197",
                        "installed_by": ["modules"]
                    },
                    "kaiju/kaiju2krona": {
                        "branch": "master",
                        "git_sha": "3db50674956b1fb3741a44eb917458d788a50197",
                        "installed_by": ["modules"]
                    },
                    "kaiju/kaiju2table": {
                        "branch": "master",
                        "git_sha": "3db50674956b1fb3741a44eb917458d788a50197",
                        "installed_by": ["modules"],
                        "patch": "modules/nf-core/kaiju/kaiju2table/kaiju-kaiju2table.diff"
                    },
                    "kraken2/kraken2": {
                        "branch": "master",
                        "git_sha": "8fae4ee738f645812384d6aba9d0dc651ad79ff9",
                        "installed_by": ["modules"],
                        "patch": "modules/nf-core/kraken2/kraken2/kraken2-kraken2.diff"
                    },
                    "krakentools/kreport2krona": {
                        "branch": "master",
                        "git_sha": "3f5420aa22e00bd030a2556dfdffc9e164ec0ec5",
                        "installed_by": ["modules"]
                    },
                    "krona/ktimporttext": {
                        "branch": "master",
                        "git_sha": "3f5420aa22e00bd030a2556dfdffc9e164ec0ec5",
                        "installed_by": ["modules"]
                    },
                    "mafft": {
                        "branch": "master",
                        "git_sha": "c0a22acfb0accdf8ab3ea4f755a4865d538dc53f",
                        "installed_by": ["modules"]
                    },
                    "mash/dist": {
                        "branch": "master",
                        "git_sha": "3f5420aa22e00bd030a2556dfdffc9e164ec0ec5",
                        "installed_by": ["modules"],
                        "patch": "modules/nf-core/mash/dist/mash-dist.diff"
                    },
                    "megahit": {
                        "branch": "master",
                        "git_sha": "3f5420aa22e00bd030a2556dfdffc9e164ec0ec5",
                        "installed_by": ["modules"]
                    },
                    "minimap2/align": {
                        "branch": "master",
                        "git_sha": "a64788f5ad388f1d2ac5bd5f1f3f8fc81476148c",
                        "installed_by": ["modules"]
                    },
                    "minimap2/index": {
                        "branch": "master",
                        "git_sha": "3f5420aa22e00bd030a2556dfdffc9e164ec0ec5",
                        "installed_by": ["modules"]
                    },
                    "mmseqs/cluster": {
                        "branch": "master",
                        "git_sha": "151460db852d636979d9ff3ee631e2268060d4c3",
                        "installed_by": ["modules"]
                    },
                    "mmseqs/createdb": {
                        "branch": "master",
                        "git_sha": "18a43d316b6fd683dc2346867b42882b99811cfd",
                        "installed_by": ["modules"]
                    },
                    "mmseqs/createtsv": {
                        "branch": "master",
                        "git_sha": "151460db852d636979d9ff3ee631e2268060d4c3",
                        "installed_by": ["modules"],
                        "patch": "modules/nf-core/mmseqs/createtsv/mmseqs-createtsv.diff"
                    },
                    "mmseqs/linclust": {
                        "branch": "master",
                        "git_sha": "151460db852d636979d9ff3ee631e2268060d4c3",
                        "installed_by": ["modules"]
                    },
                    "mosdepth": {
                        "branch": "master",
                        "git_sha": "69e3eb17fb31b772b18f134d6e8f8b93ee980e65",
>>>>>>> 87b6bd1e
                        "installed_by": ["modules"]
                    },
                    "multiqc": {
                        "branch": "master",
                        "git_sha": "8ec825f465b9c17f9d83000022995b4f7de6fe93",
<<<<<<< HEAD
=======
                        "installed_by": ["modules"],
                        "patch": "modules/nf-core/multiqc/multiqc.diff"
                    },
                    "muscle": {
                        "branch": "master",
                        "git_sha": "3f5420aa22e00bd030a2556dfdffc9e164ec0ec5",
                        "installed_by": ["modules"]
                    },
                    "picard/collectmultiplemetrics": {
                        "branch": "master",
                        "git_sha": "20b0918591d4ba20047d7e13e5094bcceba81447",
                        "installed_by": ["modules"]
                    },
                    "picard/markduplicates": {
                        "branch": "master",
                        "git_sha": "20b0918591d4ba20047d7e13e5094bcceba81447",
                        "installed_by": ["modules"]
                    },
                    "quast": {
                        "branch": "master",
                        "git_sha": "3f5420aa22e00bd030a2556dfdffc9e164ec0ec5",
                        "installed_by": ["modules"]
                    },
                    "samtools/faidx": {
                        "branch": "master",
                        "git_sha": "a64788f5ad388f1d2ac5bd5f1f3f8fc81476148c",
                        "installed_by": ["modules"]
                    },
                    "samtools/flagstat": {
                        "branch": "master",
                        "git_sha": "a64788f5ad388f1d2ac5bd5f1f3f8fc81476148c",
                        "installed_by": ["bam_stats_samtools"]
                    },
                    "samtools/idxstats": {
                        "branch": "master",
                        "git_sha": "a64788f5ad388f1d2ac5bd5f1f3f8fc81476148c",
                        "installed_by": ["bam_stats_samtools"]
                    },
                    "samtools/index": {
                        "branch": "master",
                        "git_sha": "a64788f5ad388f1d2ac5bd5f1f3f8fc81476148c",
                        "installed_by": ["modules"]
                    },
                    "samtools/sort": {
                        "branch": "master",
                        "git_sha": "a64788f5ad388f1d2ac5bd5f1f3f8fc81476148c",
                        "installed_by": ["modules"]
                    },
                    "samtools/stats": {
                        "branch": "master",
                        "git_sha": "a64788f5ad388f1d2ac5bd5f1f3f8fc81476148c",
                        "installed_by": ["bam_stats_samtools", "modules"]
                    },
                    "seqkit/replace": {
                        "branch": "master",
                        "git_sha": "3f5420aa22e00bd030a2556dfdffc9e164ec0ec5",
                        "installed_by": ["modules"]
                    },
                    "spades": {
                        "branch": "master",
                        "git_sha": "3f5420aa22e00bd030a2556dfdffc9e164ec0ec5",
                        "installed_by": ["modules"]
                    },
                    "tabix/tabix": {
                        "branch": "master",
                        "git_sha": "3f5420aa22e00bd030a2556dfdffc9e164ec0ec5",
                        "installed_by": ["modules"]
                    },
                    "trimmomatic": {
                        "branch": "master",
                        "git_sha": "3f5420aa22e00bd030a2556dfdffc9e164ec0ec5",
>>>>>>> 87b6bd1e
                        "installed_by": ["modules"]
                    },
                    "trinity": {
                        "branch": "master",
                        "git_sha": "3f5420aa22e00bd030a2556dfdffc9e164ec0ec5",
                        "installed_by": ["modules"]
                    },
                    "umitools/dedup": {
                        "branch": "master",
                        "git_sha": "65ad3e0b9a4099592e1102e92e10455dc661cf53",
                        "installed_by": ["modules"]
                    },
                    "umitools/extract": {
                        "branch": "master",
                        "git_sha": "65ad3e0b9a4099592e1102e92e10455dc661cf53",
                        "installed_by": ["fastq_fastqc_umitools_fastp"]
                    },
                    "untar": {
                        "branch": "master",
                        "git_sha": "e719354ba77df0a1bd310836aa2039b45c29d620",
                        "installed_by": ["modules"]
                    },
                    "vrhyme/vrhyme": {
                        "branch": "master",
                        "git_sha": "3f5420aa22e00bd030a2556dfdffc9e164ec0ec5",
                        "installed_by": ["modules"],
                        "patch": "modules/nf-core/vrhyme/vrhyme/vrhyme-vrhyme.diff"
                    },
                    "vsearch/cluster": {
                        "branch": "master",
                        "git_sha": "d97b335eb448073c1b680710303c02a55f40c77c",
                        "installed_by": ["modules"],
                        "patch": "modules/nf-core/vsearch/cluster/vsearch-cluster.diff"
                    }
                }
            },
            "subworkflows": {
                "nf-core": {
                    "bam_stats_samtools": {
                        "branch": "master",
                        "git_sha": "a64788f5ad388f1d2ac5bd5f1f3f8fc81476148c",
                        "installed_by": ["subworkflows"]
                    },
                    "fastq_fastqc_umitools_fastp": {
                        "branch": "master",
                        "git_sha": "a4bceac1aecee5aa0a5dbc601baf0e2e61013fb2",
                        "installed_by": ["subworkflows"]
                    }
                }
            }
        }
    }
}<|MERGE_RESOLUTION|>--- conflicted
+++ resolved
@@ -125,8 +125,6 @@
                     "fastqc": {
                         "branch": "master",
                         "git_sha": "c9488585ce7bd35ccd2a30faa2371454c8112fb9",
-<<<<<<< HEAD
-=======
                         "installed_by": ["fastq_fastqc_umitools_fastp"]
                     },
                     "gunzip": {
@@ -228,14 +226,11 @@
                     "mosdepth": {
                         "branch": "master",
                         "git_sha": "69e3eb17fb31b772b18f134d6e8f8b93ee980e65",
->>>>>>> 87b6bd1e
                         "installed_by": ["modules"]
                     },
                     "multiqc": {
                         "branch": "master",
                         "git_sha": "8ec825f465b9c17f9d83000022995b4f7de6fe93",
-<<<<<<< HEAD
-=======
                         "installed_by": ["modules"],
                         "patch": "modules/nf-core/multiqc/multiqc.diff"
                     },
@@ -307,7 +302,6 @@
                     "trimmomatic": {
                         "branch": "master",
                         "git_sha": "3f5420aa22e00bd030a2556dfdffc9e164ec0ec5",
->>>>>>> 87b6bd1e
                         "installed_by": ["modules"]
                     },
                     "trinity": {
