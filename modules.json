{
    "name": "Joon-Klaps/viralgenie",
    "homePage": "https://github.com/Joon-Klaps/viralgenie",
    "repos": {
        "https://github.com/nf-core/modules.git": {
            "modules": {
                "nf-core": {
                    "bbmap/bbduk": {
                        "branch": "master",
                        "git_sha": "3f5420aa22e00bd030a2556dfdffc9e164ec0ec5",
                        "installed_by": [
                            "modules"
                        ]
                    },
                    "bcftools/consensus": {
                        "branch": "master",
                        "git_sha": "44096c08ffdbc694f5f92ae174ea0f7ba0f37e09",
                        "installed_by": [
                            "modules"
                        ]
                    },
                    "bcftools/filter": {
                        "branch": "master",
                        "git_sha": "a3893076a76e91b3ff152faddf872f00778fb224",
                        "installed_by": [
                            "modules"
                        ]
                    },
                    "bcftools/mpileup": {
                        "branch": "master",
                        "git_sha": "e7df38a545d7d72083eededabd8849f731a01502",
                        "installed_by": [
                            "modules"
                        ]
                    },
                    "bcftools/norm": {
                        "branch": "master",
                        "git_sha": "44096c08ffdbc694f5f92ae174ea0f7ba0f37e09",
                        "installed_by": [
                            "modules"
                        ]
                    },
                    "bcftools/sort": {
                        "branch": "master",
                        "git_sha": "b42fec6f7c6e5d0716685cabb825ef6bf6e386b5",
                        "installed_by": [
                            "modules"
                        ]
                    },
                    "bcftools/stats": {
                        "branch": "master",
                        "git_sha": "618364f55cb88f6c283f6c6c45c24d5f9f08f998",
                        "installed_by": [
                            "modules"
                        ]
                    },
                    "bedtools/maskfasta": {
                        "branch": "master",
                        "git_sha": "3b248b84694d1939ac4bb33df84bf6233a34d668",
                        "installed_by": [
                            "modules"
                        ],
                        "patch": "modules/nf-core/bedtools/maskfasta/bedtools-maskfasta.diff"
                    },
                    "bedtools/merge": {
                        "branch": "master",
                        "git_sha": "a5377837fe9013bde89de8689829e83e84086536",
                        "installed_by": [
                            "modules"
                        ]
                    },
                    "blast/blastn": {
                        "branch": "master",
                        "git_sha": "209e5a3e2753c5e628736a662c877c20f341ee15",
                        "installed_by": [
                            "modules"
                        ]
                    },
                    "blast/makeblastdb": {
                        "branch": "master",
                        "git_sha": "a01c66c96e0bc610ad126e7adc4a94cd4acd1b48",
                        "installed_by": [
                            "modules"
                        ]
                    },
                    "bowtie2/align": {
                        "branch": "master",
                        "git_sha": "0fe30831abbc2ed115e46e92330edf38f56edc3d",
                        "installed_by": [
                            "modules"
                        ]
                    },
                    "bowtie2/build": {
                        "branch": "master",
                        "git_sha": "1fea64f5132a813ec97c1c6d3a74e0aee7142b6d",
                        "installed_by": [
                            "modules"
                        ]
                    },
                    "bracken/bracken": {
                        "branch": "master",
                        "git_sha": "f362bca32735a848feb314d601db1cee584ee0d1",
                        "installed_by": [
                            "modules"
                        ]
                    },
                    "bwa/index": {
                        "branch": "master",
                        "git_sha": "6278bf9afd4a4b2d00fa6052250e73da3d91546f",
                        "installed_by": [
                            "modules"
                        ]
                    },
                    "bwa/mem": {
                        "branch": "master",
                        "git_sha": "b97197968ac12dde2463fa54541f6350c46f2035",
                        "installed_by": [
                            "modules"
                        ]
                    },
                    "bwamem2/index": {
                        "branch": "master",
                        "git_sha": "7081e04c18de9480948d34513a1c1e2d0fa9126d",
                        "installed_by": [
                            "modules"
                        ]
                    },
                    "bwamem2/mem": {
                        "branch": "master",
                        "git_sha": "3afb95b2e15fc4a2347470255a7ef654f650c8ec",
                        "installed_by": [
                            "modules"
                        ]
                    },
                    "cat/cat": {
                        "branch": "master",
                        "git_sha": "9437e6053dccf4aafa022bfd6e7e9de67e625af8",
                        "installed_by": [
                            "modules"
                        ]
                    },
                    "cdhit/cdhitest": {
                        "branch": "master",
                        "git_sha": "3f5420aa22e00bd030a2556dfdffc9e164ec0ec5",
                        "installed_by": [
                            "modules"
                        ],
                        "patch": "modules/nf-core/cdhit/cdhitest/cdhit-cdhitest.diff"
                    },
                    "checkv/downloaddatabase": {
                        "branch": "master",
                        "git_sha": "56cf5a89c2646ad50195635cf18df4028a6928ce",
                        "installed_by": [
                            "modules"
                        ]
                    },
                    "checkv/endtoend": {
                        "branch": "master",
                        "git_sha": "56cf5a89c2646ad50195635cf18df4028a6928ce",
                        "installed_by": [
                            "modules"
                        ]
                    },
                    "custom/dumpsoftwareversions": {
                        "branch": "master",
                        "git_sha": "de45447d060b8c8b98575bc637a4a575fd0638e1",
                        "installed_by": [
                            "modules"
                        ]
                    },
                    "emboss/cons": {
                        "branch": "master",
                        "git_sha": "3f5420aa22e00bd030a2556dfdffc9e164ec0ec5",
                        "installed_by": [
                            "modules"
                        ]
                    },
                    "fastp": {
                        "branch": "master",
                        "git_sha": "95cf5fe0194c7bf5cb0e3027a2eb7e7c89385080",
                        "installed_by": [
                            "fastq_fastqc_umitools_fastp"
                        ]
                    },
                    "fastqc": {
                        "branch": "master",
                        "git_sha": "285a50500f9e02578d90b3ce6382ea3c30216acd",
                        "installed_by": [
                            "fastq_fastqc_umitools_fastp"
                        ]
                    },
                    "gunzip": {
                        "branch": "master",
                        "git_sha": "3a5fef109d113b4997c9822198664ca5f2716208",
                        "installed_by": [
                            "modules"
                        ]
                    },
                    "humid": {
                        "branch": "master",
                        "git_sha": "c4174581360d2bc32c08cd39cb6a1d1c82212ff6",
                        "installed_by": [
                            "modules"
                        ]
                    },
                    "ivar/consensus": {
                        "branch": "master",
                        "git_sha": "3f5420aa22e00bd030a2556dfdffc9e164ec0ec5",
                        "installed_by": [
                            "modules"
                        ],
                        "patch": "modules/nf-core/ivar/consensus/ivar-consensus.diff"
                    },
                    "ivar/variants": {
                        "branch": "master",
                        "git_sha": "3f5420aa22e00bd030a2556dfdffc9e164ec0ec5",
                        "installed_by": [
                            "modules"
                        ],
                        "patch": "modules/nf-core/ivar/variants/ivar-variants.diff"
                    },
                    "kaiju/kaiju": {
                        "branch": "master",
                        "git_sha": "3db50674956b1fb3741a44eb917458d788a50197",
                        "installed_by": [
                            "modules"
                        ]
                    },
                    "kaiju/kaiju2krona": {
                        "branch": "master",
                        "git_sha": "3db50674956b1fb3741a44eb917458d788a50197",
                        "installed_by": [
                            "modules"
                        ]
                    },
                    "kaiju/kaiju2table": {
                        "branch": "master",
                        "git_sha": "3db50674956b1fb3741a44eb917458d788a50197",
                        "installed_by": [
                            "modules"
                        ],
                        "patch": "modules/nf-core/kaiju/kaiju2table/kaiju-kaiju2table.diff"
                    },
                    "kraken2/kraken2": {
                        "branch": "master",
                        "git_sha": "ca87ad032a62f025f0c373facacef2df0c5411b2",
                        "installed_by": [
                            "modules"
                        ],
                        "patch": "modules/nf-core/kraken2/kraken2/kraken2-kraken2.diff"
                    },
                    "krakentools/kreport2krona": {
                        "branch": "master",
                        "git_sha": "3f5420aa22e00bd030a2556dfdffc9e164ec0ec5",
                        "installed_by": [
                            "modules"
                        ]
                    },
                    "krona/ktimporttext": {
                        "branch": "master",
                        "git_sha": "3f5420aa22e00bd030a2556dfdffc9e164ec0ec5",
                        "installed_by": [
                            "modules"
                        ]
                    },
                    "mafft": {
                        "branch": "master",
                        "git_sha": "faf557ba56156ac0e5de76a25c1e3df11c944f59",
                        "installed_by": [
                            "modules"
                        ]
                    },
                    "mash/dist": {
                        "branch": "master",
                        "git_sha": "3f5420aa22e00bd030a2556dfdffc9e164ec0ec5",
                        "installed_by": [
                            "modules"
                        ],
                        "patch": "modules/nf-core/mash/dist/mash-dist.diff"
                    },
                    "mash/screen": {
                        "branch": "master",
                        "git_sha": "10f1f6526942539d5368cedb05afd1aa16eda5be",
                        "installed_by": [
                            "modules"
                        ]
                    },
                    "mash/sketch": {
                        "branch": "master",
                        "git_sha": "10f1f6526942539d5368cedb05afd1aa16eda5be",
                        "installed_by": [
                            "modules"
                        ]
                    },
                    "megahit": {
                        "branch": "master",
                        "git_sha": "3f5420aa22e00bd030a2556dfdffc9e164ec0ec5",
<<<<<<< HEAD
                        "installed_by": [
                            "modules"
                        ]
=======
                        "installed_by": ["modules"],
                        "patch": "modules/nf-core/megahit/megahit.diff"
>>>>>>> 77a72696
                    },
                    "minimap2/align": {
                        "branch": "master",
                        "git_sha": "72e277acfd9e61a9f1368eafb4a9e83f5bcaa9f5",
                        "installed_by": [
                            "modules"
                        ]
                    },
                    "minimap2/index": {
                        "branch": "master",
                        "git_sha": "72e277acfd9e61a9f1368eafb4a9e83f5bcaa9f5",
                        "installed_by": [
                            "modules"
                        ]
                    },
                    "mmseqs/cluster": {
                        "branch": "master",
                        "git_sha": "151460db852d636979d9ff3ee631e2268060d4c3",
                        "installed_by": [
                            "modules"
                        ]
                    },
                    "mmseqs/createdb": {
                        "branch": "master",
                        "git_sha": "18a43d316b6fd683dc2346867b42882b99811cfd",
                        "installed_by": [
                            "modules"
                        ]
                    },
                    "mmseqs/createtsv": {
                        "branch": "master",
                        "git_sha": "5d849d54f06174c3313eb50c776d4916912db16b",
                        "installed_by": [
                            "modules"
                        ],
                        "patch": "modules/nf-core/mmseqs/createtsv/mmseqs-createtsv.diff"
                    },
                    "mmseqs/easysearch": {
                        "branch": "master",
                        "git_sha": "151460db852d636979d9ff3ee631e2268060d4c3",
                        "installed_by": [
                            "modules"
                        ],
                        "patch": "modules/nf-core/mmseqs/easysearch/mmseqs-easysearch.diff"
                    },
                    "mmseqs/linclust": {
                        "branch": "master",
                        "git_sha": "151460db852d636979d9ff3ee631e2268060d4c3",
                        "installed_by": [
                            "modules"
                        ]
                    },
                    "mosdepth": {
                        "branch": "master",
                        "git_sha": "e0616fba0919adb190bfe070d17fb12d76ba3a26",
                        "installed_by": [
                            "modules"
                        ]
                    },
                    "multiqc": {
                        "branch": "master",
                        "git_sha": "b7ebe95761cd389603f9cc0e0dc384c0f663815a",
                        "installed_by": [
                            "modules"
                        ],
                        "patch": "modules/nf-core/multiqc/multiqc.diff"
                    },
                    "muscle": {
                        "branch": "master",
                        "git_sha": "3f5420aa22e00bd030a2556dfdffc9e164ec0ec5",
                        "installed_by": [
                            "modules"
                        ]
                    },
                    "picard/collectmultiplemetrics": {
                        "branch": "master",
                        "git_sha": "20b0918591d4ba20047d7e13e5094bcceba81447",
                        "installed_by": [
                            "modules"
                        ]
                    },
                    "picard/markduplicates": {
                        "branch": "master",
                        "git_sha": "1943aa60f7490c3d6740e8872e6e69122ccc8087",
                        "installed_by": [
                            "modules"
                        ]
                    },
                    "quast": {
                        "branch": "master",
                        "git_sha": "3f5420aa22e00bd030a2556dfdffc9e164ec0ec5",
                        "installed_by": [
                            "modules"
                        ],
                        "patch": "modules/nf-core/quast/quast.diff"
                    },
                    "samtools/faidx": {
                        "branch": "master",
                        "git_sha": "f153f1f10e1083c49935565844cccb7453021682",
                        "installed_by": [
                            "modules"
                        ]
                    },
                    "samtools/flagstat": {
                        "branch": "master",
                        "git_sha": "f4596fe0bdc096cf53ec4497e83defdb3a94ff62",
                        "installed_by": [
                            "bam_stats_samtools"
                        ]
                    },
                    "samtools/idxstats": {
                        "branch": "master",
                        "git_sha": "f4596fe0bdc096cf53ec4497e83defdb3a94ff62",
                        "installed_by": [
                            "bam_stats_samtools"
                        ]
                    },
                    "samtools/index": {
                        "branch": "master",
                        "git_sha": "f4596fe0bdc096cf53ec4497e83defdb3a94ff62",
                        "installed_by": [
                            "modules"
                        ]
                    },
                    "samtools/sort": {
                        "branch": "master",
                        "git_sha": "4352dbdb09ec40db71e9b172b97a01dcf5622c26",
                        "installed_by": [
                            "modules"
                        ]
                    },
                    "samtools/stats": {
                        "branch": "master",
                        "git_sha": "f4596fe0bdc096cf53ec4497e83defdb3a94ff62",
                        "installed_by": [
                            "bam_stats_samtools",
                            "modules"
                        ]
                    },
                    "seqkit/replace": {
                        "branch": "master",
                        "git_sha": "3f5420aa22e00bd030a2556dfdffc9e164ec0ec5",
                        "installed_by": [
                            "modules"
                        ]
                    },
                    "spades": {
                        "branch": "master",
                        "git_sha": "3f5420aa22e00bd030a2556dfdffc9e164ec0ec5",
                        "installed_by": [
                            "modules"
                        ]
                    },
                    "tabix/tabix": {
                        "branch": "master",
                        "git_sha": "9502adb23c0b97ed8e616bbbdfa73b4585aec9a1",
                        "installed_by": [
                            "modules"
                        ]
                    },
                    "trimmomatic": {
                        "branch": "master",
                        "git_sha": "3f5420aa22e00bd030a2556dfdffc9e164ec0ec5",
                        "installed_by": [
                            "modules"
                        ]
                    },
                    "trinity": {
                        "branch": "master",
                        "git_sha": "e06c5f45395d6e34531257b125d410a298a3bd4f",
                        "installed_by": [
                            "modules"
                        ],
                        "patch": "modules/nf-core/trinity/trinity.diff"
                    },
                    "umitools/dedup": {
                        "branch": "master",
                        "git_sha": "3bd4f34e3093c2a16e6a8eefc22242b9b94641db",
                        "installed_by": [
                            "modules"
                        ]
                    },
                    "umitools/extract": {
                        "branch": "master",
                        "git_sha": "d2c5e76f291379f3dd403e48e46ed7e6ba5da744",
                        "installed_by": [
                            "fastq_fastqc_umitools_fastp"
                        ]
                    },
                    "untar": {
                        "branch": "master",
                        "git_sha": "5caf7640a9ef1d18d765d55339be751bb0969dfa",
                        "installed_by": [
                            "modules"
                        ]
                    },
                    "vrhyme/vrhyme": {
                        "branch": "master",
                        "git_sha": "3f5420aa22e00bd030a2556dfdffc9e164ec0ec5",
                        "installed_by": [
                            "modules"
                        ],
                        "patch": "modules/nf-core/vrhyme/vrhyme/vrhyme-vrhyme.diff"
                    },
                    "vsearch/cluster": {
                        "branch": "master",
                        "git_sha": "d97b335eb448073c1b680710303c02a55f40c77c",
                        "installed_by": [
                            "modules"
                        ],
                        "patch": "modules/nf-core/vsearch/cluster/vsearch-cluster.diff"
                    }
                }
            },
            "subworkflows": {
                "nf-core": {
                    "bam_stats_samtools": {
                        "branch": "master",
                        "git_sha": "f4596fe0bdc096cf53ec4497e83defdb3a94ff62",
                        "installed_by": [
                            "subworkflows"
                        ]
                    },
                    "fastq_fastqc_umitools_fastp": {
                        "branch": "master",
                        "git_sha": "e98edb838fb0072c0783139ed16723bbc5d48d23",
                        "installed_by": [
                            "subworkflows"
                        ]
                    }
                }
            }
        }
    }
}<|MERGE_RESOLUTION|>--- conflicted
+++ resolved
@@ -295,14 +295,8 @@
                     "megahit": {
                         "branch": "master",
                         "git_sha": "3f5420aa22e00bd030a2556dfdffc9e164ec0ec5",
-<<<<<<< HEAD
-                        "installed_by": [
-                            "modules"
-                        ]
-=======
                         "installed_by": ["modules"],
                         "patch": "modules/nf-core/megahit/megahit.diff"
->>>>>>> 77a72696
                     },
                     "minimap2/align": {
                         "branch": "master",
