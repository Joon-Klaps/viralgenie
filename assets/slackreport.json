{
    "attachments": [
        {
            "fallback": "Plain-text summary of the attachment.",
            "color": "<% if (success) { %>good<% } else { %>danger<%} %>",
<<<<<<< HEAD
            "author_name": "nf-core/viralgenie ${version} - ${runName}",
=======
            "author_name": "Joon-Klaps/viralgenie v${version} - ${runName}",
>>>>>>> 87b6bd1e
            "author_icon": "https://www.nextflow.io/docs/latest/_static/favicon.ico",
            "text": "<% if (success) { %>Pipeline completed successfully!<% } else { %>Pipeline completed with errors<% } %>",
            "fields": [
                {
                    "title": "Command used to launch the workflow",
                    "value": "```${commandLine}```",
                    "short": false
                }
                <%
                    if (!success) { %>
                    ,
                    {
                        "title": "Full error message",
                        "value": "```${errorReport}```",
                        "short": false
                    },
                    {
                        "title": "Pipeline configuration",
                        "value": "<% out << summary.collect{ k,v -> k == "hook_url" ? "_${k}_: (_hidden_)" : ( ( v.class.toString().contains('Path') || ( v.class.toString().contains('String') && v.contains('/') ) ) ? "_${k}_: `${v}`" : (v.class.toString().contains('DateTime') ? ("_${k}_: " + v.format(java.time.format.DateTimeFormatter.ofLocalizedDateTime(java.time.format.FormatStyle.MEDIUM))) : "_${k}_: ${v}") ) }.join(",\n") %>",
                        "short": false
                    }
                    <% }
                %>
            ],
            "footer": "Completed at <% out << dateComplete.format(java.time.format.DateTimeFormatter.ofLocalizedDateTime(java.time.format.FormatStyle.MEDIUM)) %> (duration: ${duration})"
        }
    ]
}<|MERGE_RESOLUTION|>--- conflicted
+++ resolved
@@ -3,11 +3,7 @@
         {
             "fallback": "Plain-text summary of the attachment.",
             "color": "<% if (success) { %>good<% } else { %>danger<%} %>",
-<<<<<<< HEAD
-            "author_name": "nf-core/viralgenie ${version} - ${runName}",
-=======
             "author_name": "Joon-Klaps/viralgenie v${version} - ${runName}",
->>>>>>> 87b6bd1e
             "author_icon": "https://www.nextflow.io/docs/latest/_static/favicon.ico",
             "text": "<% if (success) { %>Pipeline completed successfully!<% } else { %>Pipeline completed with errors<% } %>",
             "fields": [
