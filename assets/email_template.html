--- conflicted
+++ resolved
@@ -4,50 +4,22 @@
     <meta http-equiv="X-UA-Compatible" content="IE=edge" />
     <meta name="viewport" content="width=device-width, initial-scale=1" />
 
-<<<<<<< HEAD
-  <meta name="description" content="nf-core/viralgenie: a bioinformatics best-practice analysis pipeline for reconstructing consensus genomes and to identify intra-host variants from metagenomic sequencing data or enriched based sequencing data like hybrid capture.">
-  <title>nf-core/viralgenie Pipeline Report</title>
+  <meta name="description" content="Joon-Klaps/viralgenie: a bioinformatics best-practice analysis pipeline for reconstructing consensus genomes and to identify intra-host variants from metagenomic sequencing data or enriched based sequencing data like hybrid capture.">
+  <title>Joon-Klaps/viralgenie Pipeline Report</title>
 </head>
 <body>
 <div style="font-family: Helvetica, Arial, sans-serif; padding: 30px; max-width: 800px; margin: 0 auto;">
-=======
-    <meta
-      name="description"
-      content="nf-core/viralgenie: A pipeline to reconstruct consensus genomes and identify intrahost variants from metagenomic sequencing data or enriched based sequencing data like hybrid capture.  "
-    />
-    <title>nf-core/viralgenie Pipeline Report</title>
-  </head>
-  <body>
-    <div style="font-family: Helvetica, Arial, sans-serif; padding: 30px; max-width: 800px; margin: 0 auto">
-      <img src="cid:nfcorepipelinelogo" />
->>>>>>> 87b6bd1e
 
-      <h1>nf-core/viralgenie v${version}</h1>
+      <h1>Joon-Klaps/viralgenie v${version}</h1>
       <h2>Run Name: $runName</h2>
 
-<<<<<<< HEAD
-<h1>nf-core/viralgenie ${version}</h1>
+<h1>Joon-Klaps/viralgenie ${version}</h1>
 <h2>Run Name: $runName</h2>
 
 <% if (!success){
     out << """
     <div style="color: #a94442; background-color: #f2dede; border-color: #ebccd1; padding: 15px; margin-bottom: 20px; border: 1px solid transparent; border-radius: 4px;">
-        <h4 style="margin-top:0; color: inherit;">nf-core/viralgenie execution completed unsuccessfully!</h4>
-=======
-      <% if (!success){ out << """
-      <div
-        style="
-          color: #a94442;
-          background-color: #f2dede;
-          border-color: #ebccd1;
-          padding: 15px;
-          margin-bottom: 20px;
-          border: 1px solid transparent;
-          border-radius: 4px;
-        "
-      >
-        <h4 style="margin-top: 0; color: inherit">nf-core/viralgenie execution completed unsuccessfully!</h4>
->>>>>>> 87b6bd1e
+        <h4 style="margin-top:0; color: inherit;">Joon-Klaps/viralgenie execution completed unsuccessfully!</h4>
         <p>The exit status of the task that caused the workflow execution to fail was: <code>$exitStatus</code>.</p>
         <p>The full error message was:</p>
         <pre style="white-space: pre-wrap; overflow: visible; margin-bottom: 0">${errorReport}</pre>
@@ -64,7 +36,7 @@
           border-radius: 4px;
         "
       >
-        nf-core/viralgenie execution completed successfully!
+        Joon-Klaps/viralgenie execution completed successfully!
       </div>
       """ } %>
 
@@ -124,8 +96,8 @@
         </tbody>
       </table>
 
-      <p>nf-core/viralgenie</p>
-      <p><a href="https://github.com/nf-core/viralgenie">https://github.com/nf-core/viralgenie</a></p>
+      <p>Joon-Klaps/viralgenie</p>
+      <p><a href="https://github.com/Joon-Klaps/viralgenie">https://github.com/Joon-Klaps/viralgenie</a></p>
     </div>
   </body>
 </html>