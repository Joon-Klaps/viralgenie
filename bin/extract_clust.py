#!/usr/bin/env python

"""Provide a command line tool to extract sequence names from cdhit's cluster files."""

import argparse
import gzip
import json
import logging
import re
import sys
from pathlib import Path

logger = logging.getLogger()


class Cluster:
    """
    A cluster contains the centroid sequence, members of the cluster, cluster_size of centroid.
    """

    def __init__(self, cluster_id, centroid, members):
        self.cluster_id = cluster_id
        self.centroid = centroid
        self.members = members
        if members is not None:
            self.cluster_size = len(members)
        else:
            self.cluster_size = 0

    def set_centroid(self, centroid):
        """
        Set the centroid sequence for the cluster.
        """
        self.centroid = centroid

    def __iter__(self):
        yield "cluster_id", self.row
        yield "centroid", self.centroid
        yield "members", self.members
        yield "cluster_size", self.cluster_size

    def __str__(self):
        return f"Cluster {self.cluster_id} with centroid {self.centroid} and {self.cluster_size} members {self.members}"

    def _save_cluster_members(self, prefix):
        """
        Save the cluster to a file.
        """
        with open(f"{prefix}_{self.cluster_id}_members.txt", "w") as file:
            if self.members:
                for member in self.members:
                    file.write(f"{member}\n")
            else:
                file.write(f"\n")

    def _save_cluster_centroid(self, prefix):
        """
        Save the cluster to a file.
        """
        with open(f"{prefix}_{self.cluster_id}_centroid.txt", "w") as file:
            file.write(f"{self.centroid}\n")

    def _save_cluster_json(self, prefix):
        with open(f"{prefix}_{self.cluster_id}_cluster.json", "w") as file:
            json.dump(self, file, default=lambda o: o.__dict__, sort_keys=True, indent=4)

    def _toLine(self, prefix):
        return "\t".join([str(prefix), str(self.id), str(self.centroid), str(self.size), ",".join(self.members)])


def parse_clusters_chdit(file_in):
    """
    Extract sequence names from cdhit's cluster files.
    """
    clusters = []
    with open(file_in, "r") as file:
        lines = file.readlines()

    current_cluster_id = None
    current_members = []
    current_centroid = None

    for line in lines:
        if line.startswith(">Cluster"):
            # New cluster detected, add previous Cluster object to the list
            if current_cluster_id is not None:
                cluster = Cluster(current_cluster_id, current_centroid, current_members)
                clusters.append(cluster)

            # Extract the cluster cluster_id from the line and reset the members and centroid
            current_cluster_id = line.strip().split()[1]
            current_members = []
            current_centroid = None
        else:
            # Extract the name from the line
            parts = line.strip().split(">")
            member_name = parts[1].split("...")[0]

            # Check if the line indicates the centroid member
            if parts[1].endswith("*"):
                current_centroid = member_name
            else:
                # Add the member to the list of members
                current_members.append(member_name)

    # Create a Cluster object for the last cluster
    if current_cluster_id is not None:
        cluster = Cluster(current_cluster_id, current_centroid, current_members)
        clusters.append(cluster)

    return clusters


def parse_clusters_vsearch(file_in):
    """
    Extract sequence names from vsearch gzipped cluster files.
    """
    clusters = {}  # Dictionary to store clusters {cluster_id: Cluster}

    with gzip.open(file_in, "rt") as file:
        for line in file:
            line = line.strip()

            if line.startswith("C\t"):
                continue  # Skip the centroid line

            parts = line.split("\t")
            # parts = ['member_type', 'cluster_id', 'length', 'ANI', '...', '...', '...', '...', 'member_name', 'centroid_name']
            cluster_id = parts[1]
            member_name = parts[-2]

            # Create a new cluster object if the cluster cluster_id is not present in the dictionary
            if cluster_id not in clusters.keys():
                clusters[cluster_id] = Cluster(cluster_id, None, [])

            # Set the centroid of the corresponding cluster
            if line.startswith("S\t"):
                clusters[cluster_id].set_centroid(member_name)

            # Append the member to the corresponding cluster
            elif line.startswith("H\t"):
                clusters[cluster_id].members.append(member_name)

    # Convert the dictionary values to a list of clusters and return
    return list(clusters.values())


<<<<<<< HEAD
def write_clusters_to_tsv(clusters, prefix):
    """
    Write the clusters to a json file.
    """
    with open(f"{prefix}_clusters.tsv", "w") as file:
        file.write("\t".join(["sample", "cluster_id", "centroid", "size", "members"]))
        for cluster in clusters:
            file.write(cluster._toline())
            file.write("\n")
=======
# def write_clusters_to_json(clusters, file_out):
#     """
#     Write the clusters to a json file.
#     """
#     for cluster in clusters:
#         with open(file_out, "w") as file:
#             file.write(cluster._toJSON())
#             file.write("\n")
>>>>>>> 0370a428


def write_clusters_summary(clusters, prefix):
    """
    Write the clusters to a json file.
    """
    avg_size = sum([cluster.size for cluster in clusters]) / len(clusters)
    n_clusters = len(clusters)

    with open(f"{prefix}_summary.tsv", "w") as file:
        file.write("\t".join(["sample", "n_clusters", "avg_size"]))
        file.write("\n")
        file.write("\t".join([str(prefix), str(n_clusters), str(avg_size)]))
        file.write("\n")


def filter_clusters(clusters, pattern):
    """
    Filter clusters on members given regex pattern.
    """
    filtered_clusters = []
    regex = re.compile(pattern)

    for cluster in clusters:
        if cluster.members:
            matching_members = [member for member in cluster.members if regex.search(member)]
            if matching_members or regex.search(cluster.centroid):
                filtered_clusters.append(Cluster(cluster.cluster_id, cluster.centroid, matching_members))
        elif regex.search(cluster.centroid):
            filtered_clusters.append(cluster)
    return filtered_clusters


def parse_args(argv=None):
    """Define and immediately parse command line arguments."""
    parser = argparse.ArgumentParser(
        description="Provide a command line tool to extract sequence names from cdhit's cluster files.",
        epilog="Example: python extract_cluster.py [cdhitest|vsearch] in.clstr prefix",
    )
    parser.add_argument(
        "option",
        metavar="OPTION",
        type=str,
        help=".clstr file from cdhitestcontaining cluster information.",
    )
    parser.add_argument(
        "file_in",
        metavar="FILE_IN",
        type=Path,
        help="cluster file from chdit or vsearch containing cluster information.",
    )
    parser.add_argument(
        "file_out_prefix",
        metavar="FILE_OUT_PREFIX",
        type=str,
        help="Output file prefix",
    )
    parser.add_argument(
        "-p",
        "--pattern",
        metavar="PATTERN",
        type=str,
        help="Regex pattern to filter clusters by centroid sequence name.",
        default="^(TRINITY)|(NODE)|(k\d+)",  # Default pattern matches Trinity, SPADes and MEGAHIT assembly names
    )
    parser.add_argument(
        "-l",
        "--log-level",
        help="The desired log level (default WARNING).",
        choices=("CRITICAL", "ERROR", "WARNING", "INFO", "DEBUG"),
        default="WARNING",
    )
    return parser.parse_args(argv)


def main(argv=None):
    """Coordinate argument parsing and program execution."""
    args = parse_args(argv)
    logging.basicConfig(level=args.log_level, format="[%(levelname)s] %(message)s")
    if not args.file_in.is_file():
        logger.error(f"The given input file {args.file_in} was not found!")
        sys.exit(2)

    if args.option == "cdhitest":
        cluster_list = parse_clusters_chdit(args.file_in)
    elif args.option == "vsearch":
        cluster_list = parse_clusters_vsearch(args.file_in)
    else:
        logger.error(f"Option {args.option} is not supported!")
        sys.exit(2)
    filtered_clusters = filter_clusters(cluster_list, args.pattern)

    for cluster in filtered_clusters:
        cluster._save_cluster_members(args.file_out_prefix)
        cluster._save_cluster_centroid(args.file_out_prefix)
        cluster._save_cluster_json(args.file_out_prefix)

    return 0


if __name__ == "__main__":
    sys.exit(main())<|MERGE_RESOLUTION|>--- conflicted
+++ resolved
@@ -144,8 +144,6 @@
     # Convert the dictionary values to a list of clusters and return
     return list(clusters.values())
 
-
-<<<<<<< HEAD
 def write_clusters_to_tsv(clusters, prefix):
     """
     Write the clusters to a json file.
@@ -155,16 +153,7 @@
         for cluster in clusters:
             file.write(cluster._toline())
             file.write("\n")
-=======
-# def write_clusters_to_json(clusters, file_out):
-#     """
-#     Write the clusters to a json file.
-#     """
-#     for cluster in clusters:
-#         with open(file_out, "w") as file:
-#             file.write(cluster._toJSON())
-#             file.write("\n")
->>>>>>> 0370a428
+
 
 
 def write_clusters_summary(clusters, prefix):
