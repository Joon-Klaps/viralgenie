--- conflicted
+++ resolved
@@ -458,12 +458,7 @@
             filtered_clusters.append(cluster)
     return filtered_clusters
 
-<<<<<<< HEAD
-
-def filter_clusters_by_coverage(clusters: List[Cluster], coverages: Dict, threshold: float) -> Tuple[List[Cluster], List[Cluster]]:
-=======
-def filter_clusters_by_coverage(clusters: list , coverages: dict, threshold: float, keep_n_clusters: int) -> list:
->>>>>>> 0f8c0b99
+def filter_clusters_by_coverage(clusters: List[Cluster], coverages: Dict, threshold: float,keep_n_clusters: int) -> Tuple[List[Cluster], List[Cluster]]:
     """
     Filter clusters on coverage, only keep clusters with a coverage above the threshold. If no clusters are kept, return top 5.
     """
@@ -474,19 +469,13 @@
         cum_coverages = np.array(list(cluster.cumulative_read_depth.values()))
         if any(cum_coverages >= threshold):
             filtered_clusters.append(cluster)
-    return clusters, filtered_clusters
-
-<<<<<<< HEAD
-=======
+
     if filtered_clusters:
         return clusters,filtered_clusters
 
     sorted_clusters = sorted(clusters, key=lambda x: sum(x.cumulative_read_depth), reverse= True)
     return sorted_clusters, sorted_clusters[:keep_n_clusters]
 
-
-
->>>>>>> 0f8c0b99
 
 def parse_args(argv=None):
     """Define and immediately parse command line arguments."""
@@ -621,11 +610,7 @@
     # Filter clusters by coverage
     if args.coverages:
         coverages = read_coverages(args.coverages)
-<<<<<<< HEAD
-        clusters, filtered_clusters = filter_clusters_by_coverage(filtered_clusters, coverages, args.perc_reads_contig)
-=======
         clusters,filtered_clusters = filter_clusters_by_coverage(filtered_clusters, coverages, args.perc_reads_contig, args.keep_clusters)
->>>>>>> 0f8c0b99
         logger.info("Filtered clusters by coverage, %d were removed.", len(clusters_renamed) - len(filtered_clusters))
 
     assert len(filtered_clusters) != 0, "No clusters left after filtering."
