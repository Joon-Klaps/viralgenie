--- conflicted
+++ resolved
@@ -441,8 +441,6 @@
         df = pd.DataFrame(data)
     return df
 
-<<<<<<< HEAD
-=======
 def read_dataframe_from_json(file, **kwargs):
     """
     Read a dataframe from a JSON file.
@@ -468,7 +466,7 @@
             data['filename'] = filename + '_constrain'
         df = pd.DataFrame([data])
     return df
->>>>>>> a531e151
+
 def read_file_to_dataframe(file, **kwargs):
     """
     Read a dataframe from a file.
@@ -1301,29 +1299,9 @@
     if not blast_df.empty:
         blast_df = process_blast_dataframe(blast_df, blast_header, "summary_blast_mqc.tsv")
 
-<<<<<<< HEAD
     # Cluster table - mmseqs easysearch summary (annotation section)
     annotation_df = generate_df(args.annotation_files, header=None)
-=======
-        # Filter on best hit per contig and keep only the best hit
-        blast_df = blast_df.sort_values("bitscore", ascending=False).drop_duplicates(
-            "query"
-        )
-
-        blast_df = handle_dataframe(
-            blast_df, "blast", "query", blast_header, "summary_blast_mqc.tsv"
-        )
-
-    # MASH screen used for reference selection summarisation
-    screen_df = handle_tables(args.screen_files)
-    if not screen_df.empty:
-        screen_df = handle_dataframe( screen_df, "mash-screen", "filename")
-         # Make everything a string
-        screen_df = screen_df.astype(str)
-
-    # CLuster table - mmseqs easysearch summary - annotation section
-    annotation_df = handle_tables(args.annotation_files, header=None)
->>>>>>> a531e151
+
     if not annotation_df.empty:
         annotation_df = process_annotation_dataframe(annotation_df, blast_header, "summary_anno_mqc.tsv")
 
@@ -1343,15 +1321,8 @@
 
         # Join with the custom contig tables
         logger.info("Joining dataframes")
-<<<<<<< HEAD
+        
         multiqc_contigs_df = join_dataframes(multiqc_contigs_df, [checkv_df, quast_df, blast_df, annotation_df])
-=======
-        multiqc_contigs_df = multiqc_contigs_df.join(checkv_df, how="outer")
-        multiqc_contigs_df = multiqc_contigs_df.join(quast_df, how="outer")
-        multiqc_contigs_df = multiqc_contigs_df.join(screen_df, how="outer")
-        multiqc_contigs_df = multiqc_contigs_df.join(blast_df, how="outer")
-        multiqc_contigs_df = multiqc_contigs_df.join(annotation_df, how="outer")
->>>>>>> a531e151
 
         if multiqc_contigs_df.empty:
             logger.warning("No data was found to create the contig overview table!")
@@ -1364,22 +1335,11 @@
         # Reorder the columns
         logger.info("Reordering columns")
         final_columns = (
-<<<<<<< HEAD
             ["index", "sample name", "cluster", "step"] +
-            [ column for group in ["annotation", "blast", "checkv", "QC check", "quast"] for column in multiqc_contigs_df.columns if group in column ] )
+            [ column for group in ["annotation", "mas-screen", "blast", "checkv", "QC check", "quast"] for column in multiqc_contigs_df.columns if group in column ] 
+        )
         multiqc_contigs_df = reorder_columns(multiqc_contigs_df, final_columns)
-=======
-            ["index", "sample name", "cluster", "step"]
-            + [column for column in mqc_contigs_sel.columns if "annotation" in column]
-            + [column for column in mqc_contigs_sel.columns if "mash-screen" in column]
-            + [column for column in mqc_contigs_sel.columns if "blast" in column]
-            + [column for column in mqc_contigs_sel.columns if "checkv" in column]
-            + [column for column in mqc_contigs_sel.columns if "QC check" in column]
-            + [column for column in mqc_contigs_sel.columns if "quast" in column]
-        )
-        mqc_contigs_sel = reorder_columns(mqc_contigs_sel, final_columns)
->>>>>>> a531e151
-
+        
         # split up denovo constructs and mapping (-CONSTRAIN) results
         logger.info("Splitting up denovo constructs and mapping (-CONSTRAIN) results")
         contigs_mqc, constrains_mqc = filter_constrain( multiqc_contigs_df, "cluster", "-CONSTRAIN")
